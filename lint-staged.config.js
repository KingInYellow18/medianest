module.exports = {
<<<<<<< HEAD
  '*.{js,jsx,ts,tsx}': ['eslint --fix', 'prettier --write'],
  '*.{json,md,yml,yaml}': ['prettier --write'],
=======
  '*.{js,jsx,ts,tsx}': [
    'eslint --fix',
    'prettier --write',
  ],
  '*.{json,md,yml,yaml}': [
    'prettier --write',
  ],
  '*.{ts,tsx}': [
    () => 'npm run type-check --workspaces --if-present',
  ],
>>>>>>> 3daae1b0
};<|MERGE_RESOLUTION|>--- conflicted
+++ resolved
@@ -1,8 +1,4 @@
 module.exports = {
-<<<<<<< HEAD
-  '*.{js,jsx,ts,tsx}': ['eslint --fix', 'prettier --write'],
-  '*.{json,md,yml,yaml}': ['prettier --write'],
-=======
   '*.{js,jsx,ts,tsx}': [
     'eslint --fix',
     'prettier --write',
@@ -13,5 +9,4 @@
   '*.{ts,tsx}': [
     () => 'npm run type-check --workspaces --if-present',
   ],
->>>>>>> 3daae1b0
 };