--- conflicted
+++ resolved
@@ -20,17 +20,6 @@
 
   // Performance optimization experimental features
   experimental: {
-<<<<<<< HEAD
-    // AGGRESSIVE OPTIMIZATION: Optimize package imports for better tree-shaking
-    optimizePackageImports: [
-      'lucide-react',
-      '@headlessui/react',
-      'date-fns',
-      '@tanstack/react-query',
-      'framer-motion',
-      'react-hook-form',
-      '@hookform/resolvers',
-=======
 
     // Aggressive package import optimization for tree-shaking
     optimizePackageImports: [
@@ -50,22 +39,10 @@
 
       // Date and utility libraries
       'date-fns',
->>>>>>> 18e5b1b0
       'axios',
       'clsx',
       'tailwind-merge',
       'class-variance-authority',
-<<<<<<< HEAD
-    ],
-    // Enable experimental optimizations for bundle size reduction
-    optimizeServerReact: true,
-  },
-
-  webpack: (config, { isServer }) => {
-    if (!isServer) {
-      config.resolve.fallback = {
-        ...config.resolve.fallback,
-=======
 
       // Auth & Socket
       'next-auth',
@@ -86,76 +63,10 @@
       config.resolve.fallback = {
         ...config.resolve.fallback,
         // Core Node.js modules
->>>>>>> 18e5b1b0
         fs: false,
         path: false,
         os: false,
         crypto: false,
-<<<<<<< HEAD
-      };
-    }
-
-    // AGGRESSIVE OPTIMIZATION: Enable advanced webpack optimizations
-    config.optimization = {
-      ...config.optimization,
-      // Enable aggressive code splitting - TARGET: Reduce 7.3MB main-app.js by 70%
-      splitChunks: {
-        chunks: 'all',
-        maxInitialRequests: 25,
-        maxAsyncRequests: 20,
-        cacheGroups: {
-          // Vendor chunk for third-party libraries
-          vendor: {
-            test: /[\\/]node_modules[\\/]/,
-            name: 'vendors',
-            chunks: 'all',
-            maxSize: 200000, // 200KB max per chunk
-            priority: 10,
-          },
-          // Framework chunk (React, Next.js)
-          framework: {
-            test: /[\\/]node_modules[\\/](react|react-dom|next)[\\/]/,
-            name: 'framework',
-            chunks: 'all',
-            maxSize: 200000,
-            priority: 20,
-          },
-          // UI libraries chunk
-          ui: {
-            test: /[\\/]node_modules[\\/](@headlessui|@tabler|lucide-react|framer-motion)[\\/]/,
-            name: 'ui-libs',
-            chunks: 'all',
-            maxSize: 150000,
-            priority: 15,
-          },
-          // Auth libraries chunk
-          auth: {
-            test: /[\\/]node_modules[\\/](next-auth|@auth)[\\/]/,
-            name: 'auth',
-            chunks: 'all',
-            maxSize: 100000,
-            priority: 12,
-          },
-          // Common shared code
-          common: {
-            minChunks: 2,
-            name: 'common',
-            chunks: 'all',
-            maxSize: 100000,
-            priority: 8,
-          },
-        },
-      },
-      // Enable module concatenation for smaller bundles
-      concatenateModules: true,
-      // Enable aggressive tree shaking
-      usedExports: true,
-      sideEffects: false,
-    };
-
-    // PERFORMANCE: Enable lighter dependency aliases (disabled due to compatibility)
-    // The aliases were causing import resolution errors with framer-motion
-=======
         // Test/dev dependencies that shouldn't be in client bundle
         'mock-aws-s3': false,
         'aws-sdk': false,
@@ -448,38 +359,10 @@
         );
       }
     }
->>>>>>> 18e5b1b0
 
     return config;
   },
 
-<<<<<<< HEAD
-  // Image optimization configuration
-  images: {
-    // Configure domains for external images (Plex, Overseerr, etc.)
-    remotePatterns: [
-      {
-        protocol: 'https',
-        hostname: '**.plex.direct',
-      },
-      {
-        protocol: 'http',
-        hostname: 'localhost',
-      },
-      {
-        protocol: 'https',
-        hostname: 'image.tmdb.org',
-      },
-    ],
-    // Use webp format for better compression
-    formats: ['image/avif', 'image/webp'],
-    // Set device sizes for responsive images
-    deviceSizes: [640, 750, 828, 1080, 1200, 1920],
-    imageSizes: [16, 32, 48, 64, 96, 128, 256, 384],
-  },
-
-  // Configure for reverse proxy
-=======
   // SWC compiler optimizations
   compiler: {
     // Remove console logs in production (keep error/warn for debugging)
@@ -531,7 +414,6 @@
   poweredByHeader: false,
 
   // Performance-optimized headers
->>>>>>> 18e5b1b0
   async headers() {
     return [
       // Static assets with long cache
@@ -592,58 +474,16 @@
             key: 'Referrer-Policy',
             value: 'strict-origin-when-cross-origin',
           },
-<<<<<<< HEAD
-          // Add cache headers for static assets
-          {
-            key: 'Cache-Control',
-            value: 'public, max-age=31536000, immutable',
-          },
-        ],
-      },
-      // Specific cache headers for different asset types
-      {
-        source: '/static/:path*',
-        headers: [
-          {
-            key: 'Cache-Control',
-            value: 'public, max-age=31536000, immutable',
-          },
-        ],
-      },
-      {
-        source: '/:all*(svg|jpg|jpeg|png|gif|ico|webp|avif)',
-        headers: [
-          {
-            key: 'Cache-Control',
-            value: 'public, max-age=31536000, immutable',
-          },
-        ],
-      },
-      {
-        source: '/:all*(js|css|woff|woff2|ttf|otf)',
-        headers: [
-          {
-            key: 'Cache-Control',
-            value: 'public, max-age=31536000, immutable',
+          {
+            key: 'X-XSS-Protection',
+            value: '1; mode=block',
           },
         ],
       },
     ];
   },
 
-  // Handle WebSocket upgrade for Socket.io
-=======
-          {
-            key: 'X-XSS-Protection',
-            value: '1; mode=block',
-          },
-        ],
-      },
-    ];
-  },
-
   // WebSocket support for real-time features
->>>>>>> 18e5b1b0
   async rewrites() {
     return {
       beforeFiles: [
@@ -654,29 +494,6 @@
       ],
     };
   },
-<<<<<<< HEAD
-
-  // Compress output for better performance
-  compress: true,
-
-  // Generate source maps only in development
-  productionBrowserSourceMaps: false,
-
-  // Optimize CSS
-  compiler: {
-    removeConsole: process.env.NODE_ENV === 'production',
-  },
-
-  // Enable standalone output for Docker deployment
-  output: 'standalone',
-};
-
-// Bundle analyzer configuration
-const withBundleAnalyzer = require('@next/bundle-analyzer')({
-  enabled: process.env.ANALYZE === 'true',
-});
-
-=======
 };
 
 // Bundle analyzer for performance monitoring
@@ -684,5 +501,4 @@
   enabled: process.env.ANALYZE === 'true',
 });
 
->>>>>>> 18e5b1b0
 module.exports = withBundleAnalyzer(nextConfig);