--- conflicted
+++ resolved
@@ -1,10 +1,6 @@
 import { NextRequest, NextResponse } from 'next/server';
 
-<<<<<<< HEAD
-import { getPlexUser, getPlexHeaders } from '@/lib/auth/plex-provider';
-=======
 import { checkPlexPin, getPlexHeaders } from '@/lib/auth/plex-provider';
->>>>>>> 18e5b1b0
 import { prisma } from '@/lib/db/prisma';
 
 export async function POST(request: NextRequest) {
@@ -29,20 +25,12 @@
 
     let plexUser;
     try {
-<<<<<<< HEAD
-      plexUser = await getPlexUser(authToken);
-=======
       plexUser = await checkPlexPin(parseInt(authToken), 'client-id', getPlexHeaders('client-id'));
->>>>>>> 18e5b1b0
     } catch (error: any) {
       if (error.message?.includes('rate limit')) {
         return NextResponse.json(
           { error: 'Plex API rate limit exceeded. Please try again later.' },
-<<<<<<< HEAD
-          { status: 429 },
-=======
           { status: 429 }
->>>>>>> 18e5b1b0
         );
       }
       return NextResponse.json({ error: 'Invalid Plex authentication token' }, { status: 401 });
@@ -66,21 +54,13 @@
     try {
       // Check if user exists
       let user = await prisma.user.findUnique({
-<<<<<<< HEAD
-        where: { plexId: plexUser.id },
-=======
         where: { plexId: plexUser.id.toString() },
->>>>>>> 18e5b1b0
       });
 
       if (user) {
         // Update existing user's token
         user = await prisma.user.update({
-<<<<<<< HEAD
-          where: { plexId: plexUser.id },
-=======
           where: { plexId: plexUser.id.toString() },
->>>>>>> 18e5b1b0
           data: { plexToken: authToken },
         });
       } else {
@@ -88,17 +68,10 @@
         user = await prisma.user.create({
           data: {
             email,
-<<<<<<< HEAD
-            username: sanitizedUsername || plexUser.username,
-            plexId: plexUser.id,
-            plexToken: authToken,
-            role: 'user',
-=======
             plexUsername: sanitizedUsername || plexUser.username,
             plexId: plexUser.id.toString(),
             plexToken: authToken,
             role: 'USER',
->>>>>>> 18e5b1b0
           },
         });
       }
@@ -107,11 +80,7 @@
         success: true,
         user: {
           id: user.id,
-<<<<<<< HEAD
-          username: user.username,
-=======
           username: user.plexUsername || user.name,
->>>>>>> 18e5b1b0
           email: user.email,
           plexId: user.plexId,
           role: user.role,
@@ -127,15 +96,6 @@
   }
 }
 
-<<<<<<< HEAD
-function generateClientIdentifier(): string {
-  return 'xxxxxxxx-xxxx-4xxx-yxxx-xxxxxxxxxxxx'.replace(/[xy]/g, (c) => {
-    const r = (Math.random() * 16) | 0;
-    const v = c === 'x' ? r : (r & 0x3) | 0x8;
-    return v.toString(16);
-  });
-}
-=======
 // Utility function for generating client identifiers (currently unused)
 // function generateClientIdentifier(): string {
 //   return 'xxxxxxxx-xxxx-4xxx-yxxx-xxxxxxxxxxxx'.replace(/[xy]/g, (c) => {
@@ -143,5 +103,4 @@
 //     const v = c === 'x' ? r : (r & 0x3) | 0x8;
 //     return v.toString(16);
 //   });
-// }
->>>>>>> 18e5b1b0
+// }