<<<<<<< HEAD
import '@testing-library/jest-dom';
import { beforeAll, afterEach, afterAll, vi } from 'vitest';
import { cleanup } from '@testing-library/react';
import { server } from './mocks/server';
=======
import '@testing-library/jest-dom'
import React from 'react'
import { beforeAll, afterEach, afterAll, vi } from 'vitest'
import { cleanup } from '@testing-library/react'
import { server } from './mocks/server'
>>>>>>> 3daae1b0

// Make React and hooks globally available for tests
global.React = React
const { useState, useEffect, useContext, useReducer, useCallback, useMemo, useRef, useImperativeHandle, useLayoutEffect, useDebugValue } = React

// Export hooks globally for tests
Object.assign(globalThis, {
  React,
  useState,
  useEffect,
  useContext,
  useReducer,
  useCallback,
  useMemo,
  useRef,
  useImperativeHandle,
  useLayoutEffect,
  useDebugValue
})

// Setup MSW server
beforeAll(() => {
  server.listen({
    onUnhandledRequest: 'warn',
  });
});

// Cleanup after each test
afterEach(() => {
  cleanup();
  server.resetHandlers();
});

// Cleanup after all tests
afterAll(() => {
  server.close();
});

// Mock NextAuth.js
vi.mock('next-auth/react', () => ({
  useSession: vi.fn(() => ({
    data: null,
    status: 'unauthenticated',
  })),
  signIn: vi.fn(),
  signOut: vi.fn(),
  getSession: vi.fn(),
  SessionProvider: ({ children }: { children: React.ReactNode }) => children,
}));

// Mock Next.js router
vi.mock('next/navigation', () => ({
  useRouter: vi.fn(() => ({
    push: vi.fn(),
    replace: vi.fn(),
    prefetch: vi.fn(),
    back: vi.fn(),
    forward: vi.fn(),
    refresh: vi.fn(),
  })),
  useSearchParams: vi.fn(() => new URLSearchParams()),
  usePathname: vi.fn(() => '/'),
  useParams: vi.fn(() => ({})),
}));

// Mock Next.js Image component
vi.mock('next/image', () => ({
  default: (props: any) => {
    // eslint-disable-next-line @next/next/no-img-element
    return <img {...props} />;
  },
}));

// Mock window.open for Plex auth
Object.defineProperty(window, 'open', {
  writable: true,
  value: vi.fn(),
});

// Mock localStorage
Object.defineProperty(window, 'localStorage', {
  value: {
    getItem: vi.fn(() => null),
    setItem: vi.fn(),
    removeItem: vi.fn(),
    clear: vi.fn(),
  },
  writable: true,
});

// Mock fetch if not available in test environment
global.fetch = global.fetch || vi.fn();

// Suppress console errors in tests unless needed
const originalError = console.error;
beforeAll(() => {
  console.error = (...args: any[]) => {
    if (
      typeof args[0] === 'string' &&
      args[0].includes('Warning: ReactDOM.render is no longer supported')
    ) {
      return;
    }
    originalError.call(console, ...args);
  };
});<|MERGE_RESOLUTION|>--- conflicted
+++ resolved
@@ -1,15 +1,8 @@
-<<<<<<< HEAD
-import '@testing-library/jest-dom';
-import { beforeAll, afterEach, afterAll, vi } from 'vitest';
-import { cleanup } from '@testing-library/react';
-import { server } from './mocks/server';
-=======
 import '@testing-library/jest-dom'
 import React from 'react'
 import { beforeAll, afterEach, afterAll, vi } from 'vitest'
 import { cleanup } from '@testing-library/react'
 import { server } from './mocks/server'
->>>>>>> 3daae1b0
 
 // Make React and hooks globally available for tests
 global.React = React
@@ -34,19 +27,19 @@
 beforeAll(() => {
   server.listen({
     onUnhandledRequest: 'warn',
-  });
-});
+  })
+})
 
 // Cleanup after each test
 afterEach(() => {
-  cleanup();
-  server.resetHandlers();
-});
+  cleanup()
+  server.resetHandlers()
+})
 
 // Cleanup after all tests
 afterAll(() => {
-  server.close();
-});
+  server.close()
+})
 
 // Mock NextAuth.js
 vi.mock('next-auth/react', () => ({
@@ -58,7 +51,7 @@
   signOut: vi.fn(),
   getSession: vi.fn(),
   SessionProvider: ({ children }: { children: React.ReactNode }) => children,
-}));
+}))
 
 // Mock Next.js router
 vi.mock('next/navigation', () => ({
@@ -73,21 +66,21 @@
   useSearchParams: vi.fn(() => new URLSearchParams()),
   usePathname: vi.fn(() => '/'),
   useParams: vi.fn(() => ({})),
-}));
+}))
 
 // Mock Next.js Image component
 vi.mock('next/image', () => ({
   default: (props: any) => {
     // eslint-disable-next-line @next/next/no-img-element
-    return <img {...props} />;
+    return <img {...props} />
   },
-}));
+}))
 
 // Mock window.open for Plex auth
 Object.defineProperty(window, 'open', {
   writable: true,
   value: vi.fn(),
-});
+})
 
 // Mock localStorage
 Object.defineProperty(window, 'localStorage', {
@@ -98,21 +91,21 @@
     clear: vi.fn(),
   },
   writable: true,
-});
+})
 
 // Mock fetch if not available in test environment
-global.fetch = global.fetch || vi.fn();
+global.fetch = global.fetch || vi.fn()
 
 // Suppress console errors in tests unless needed
-const originalError = console.error;
+const originalError = console.error
 beforeAll(() => {
   console.error = (...args: any[]) => {
     if (
       typeof args[0] === 'string' &&
       args[0].includes('Warning: ReactDOM.render is no longer supported')
     ) {
-      return;
+      return
     }
-    originalError.call(console, ...args);
-  };
-});+    originalError.call(console, ...args)
+  }
+})