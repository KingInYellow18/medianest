import type { OAuthConfig, OAuthUserConfig } from 'next-auth/providers/oauth';

export interface PlexProfile {
  id: string;
  uuid: string;
  username: string;
  email: string;
  thumb: string;
  title: string;
  hasPassword: boolean;
  authToken: string;
  subscription?: {
    active: boolean;
    status: string;
    plan: string;
  };
}

export interface PlexToken {
  access_token: string;
  token_type: string;
  expires_in: number;
  refresh_token?: string;
  authToken: string;
}

export interface PlexPinResponse {
  id: number;
  code: string;
  product: string;
  trusted: boolean;
  expiresIn: number;
  createdAt: string;
  expiresAt: string;
  authToken?: string;
  clientIdentifier: string;
  username?: string;
  title?: string;
  email?: string;
  thumb?: string;
}

export default function PlexProvider<P extends PlexProfile>(
  options: OAuthUserConfig<P> & {
    clientIdentifier?: string;
    product?: string;
    device?: string;
    deviceName?: string;
    platform?: string;
    platformVersion?: string;
    version?: string;
  },
): OAuthConfig<P> {
  const clientIdentifier = options.clientIdentifier || generateClientIdentifier();
  const product = options.product || 'MediaNest';
  const device = options.device || 'Web';
  const deviceName = options.deviceName || 'MediaNest Web';
  const platform = options.platform || 'Web';
  const platformVersion = options.platformVersion || '1.0';
  const version = options.version || '1.0.0';

  return {
    id: 'plex',
    name: 'Plex',
    type: 'oauth',
    version: '2.0',
    authorization: {
      url: 'https://app.plex.tv/auth#',
      params: {
        clientID: clientIdentifier,
        context: {
          device: {
            product,
            environment: 'bundled',
            layout: 'desktop',
            platform,
            platformVersion,
            device,
            deviceName,
            version,
            id: clientIdentifier,
          },
        },
        forwardUrl: `${process.env.NEXTAUTH_URL}/api/auth/callback/plex`,
        code: 'will-be-generated', // This will be replaced by the PIN
      },
    },
    token: {
      url: 'https://plex.tv/api/v2/pins/{pinId}',
      async request({ client: _client, params: _params, checks: _checks, provider: _provider }) {
        // This is a custom token exchange for Plex PIN auth
        // In practice, we'll need to poll this endpoint until the user authorizes
        throw new Error('Plex PIN auth requires custom implementation');
      },
    },
    userinfo: {
      url: 'https://plex.tv/api/v2/user',
      async request({ client: _client, tokens }) {
        const response = await fetch('https://plex.tv/api/v2/user', {
          headers: {
            'X-Plex-Token': tokens.authToken as string,
            'X-Plex-Client-Identifier': clientIdentifier,
            'X-Plex-Product': product,
            'X-Plex-Version': version,
            'X-Plex-Platform': platform,
            'X-Plex-Platform-Version': platformVersion,
            'X-Plex-Device': device,
            'X-Plex-Device-Name': deviceName,
            Accept: 'application/json',
          },
        });

        if (!response.ok) {
          throw new Error('Failed to fetch Plex user info');
        }

        return response.json();
      },
    },
    profile(profile) {
      return {
        id: profile.id,
        name: profile.username,
        email: profile.email,
        image: profile.thumb,
        role: 'USER', // Default role for Plex users
      };
    },
    style: {
      logo: '/plex-logo.svg',
      bg: '#282a2d',
      text: '#fff',
      bgDark: '#1f2022',
      textDark: '#fff',
    },
    options,
  };
}

function generateClientIdentifier(): string {
  // Generate a UUID v4 for the client identifier
  return 'xxxxxxxx-xxxx-4xxx-yxxx-xxxxxxxxxxxx'.replace(/[xy]/g, (c) => {
    const r = (Math.random() * 16) | 0;
    const v = c === 'x' ? r : (r & 0x3) | 0x8;
    return v.toString(16);
  });
}

// Helper functions for PIN-based authentication flow
export async function createPlexPin(
  clientIdentifier: string,
  headers: Record<string, string>,
): Promise<PlexPinResponse> {
  const response = await fetch('https://plex.tv/api/v2/pins', {
    method: 'POST',
    headers: {
      ...headers,
      Accept: 'application/json',
      'Content-Type': 'application/json',
    },
    body: JSON.stringify({
      strong: true,
      'X-Plex-Client-Identifier': clientIdentifier,
    }),
  });

  if (!response.ok) {
    throw new Error('Failed to create Plex PIN');
  }

  return response.json();
}

export async function checkPlexPin(
  pinId: number,
  _clientIdentifier: string,
<<<<<<< HEAD
  headers: Record<string, string>,
=======
  headers: Record<string, string>
>>>>>>> 18e5b1b0
): Promise<PlexPinResponse> {
  const response = await fetch(`https://plex.tv/api/v2/pins/${pinId}`, {
    headers: {
      ...headers,
      Accept: 'application/json',
    },
  });

  if (!response.ok) {
    throw new Error('Failed to check Plex PIN status');
  }

  return response.json();
}

export function getPlexHeaders(
  clientIdentifier: string,
  product = 'MediaNest',
  version = '1.0.0',
  platform = 'Web',
  platformVersion = '1.0',
  device = 'Web',
  deviceName = 'MediaNest Web',
): Record<string, string> {
  return {
    'X-Plex-Client-Identifier': clientIdentifier,
    'X-Plex-Product': product,
    'X-Plex-Version': version,
    'X-Plex-Platform': platform,
    'X-Plex-Platform-Version': platformVersion,
    'X-Plex-Device': device,
    'X-Plex-Device-Name': deviceName,
  };
}<|MERGE_RESOLUTION|>--- conflicted
+++ resolved
@@ -174,11 +174,7 @@
 export async function checkPlexPin(
   pinId: number,
   _clientIdentifier: string,
-<<<<<<< HEAD
-  headers: Record<string, string>,
-=======
   headers: Record<string, string>
->>>>>>> 18e5b1b0
 ): Promise<PlexPinResponse> {
   const response = await fetch(`https://plex.tv/api/v2/pins/${pinId}`, {
     headers: {
