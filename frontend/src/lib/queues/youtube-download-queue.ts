--- conflicted
+++ resolved
@@ -58,14 +58,7 @@
  */
 export async function getUserDownloadJobs(
   userId: string,
-<<<<<<< HEAD
-  statuses: Array<'completed' | 'failed' | 'delayed' | 'active' | 'waiting'> = [
-    'active',
-    'waiting',
-  ],
-=======
   statuses: Array<'completed' | 'failed' | 'delayed' | 'active' | 'waiting'> = ['active', 'waiting']
->>>>>>> 18e5b1b0
 ): Promise<Job<YoutubeDownloadJobData>[]> {
   const queue = getQueue(QUEUE_NAMES.YOUTUBE_DOWNLOAD);
   const jobs: Job<YoutubeDownloadJobData>[] = [];
