--- conflicted
+++ resolved
@@ -63,38 +63,15 @@
   default: vi.fn(),
 }));
 
-<<<<<<< HEAD
-// Mock Redis and ioredis completely to prevent connection attempts
-vi.mock('ioredis', () => {
-  const mockRedisClient = {
-    connect: vi.fn().mockResolvedValue(undefined),
-    disconnect: vi.fn().mockResolvedValue(undefined),
-    quit: vi.fn().mockResolvedValue(undefined),
-    get: vi.fn().mockResolvedValue(null),
-    set: vi.fn().mockResolvedValue('OK'),
-    del: vi.fn().mockResolvedValue(1),
-    exists: vi.fn().mockResolvedValue(0),
-    ping: vi.fn().mockResolvedValue('PONG'),
-    on: vi.fn(),
-    eval: vi.fn().mockResolvedValue(0),
-    incr: vi.fn().mockResolvedValue(1),
-    expire: vi.fn().mockResolvedValue(1),
-    ttl: vi.fn().mockResolvedValue(-1),
-  };
-=======
 // Mock Redis and ioredis with enhanced test isolation
 vi.mock('ioredis', () => {
   const { createMockRedisForTests } = require('../src/config/test-redis-connection');
   const mockRedisClient = createMockRedisForTests();
->>>>>>> 18e5b1b0
 
   return {
     __esModule: true,
     default: vi.fn(() => mockRedisClient),
-<<<<<<< HEAD
-=======
     Redis: vi.fn(() => mockRedisClient),
->>>>>>> 18e5b1b0
   };
 });
 
@@ -140,8 +117,6 @@
 process.env.FRONTEND_URL = 'http://localhost:3000';
 process.env.LOG_LEVEL = 'error'; // Reduce noise during tests
 
-<<<<<<< HEAD
-=======
 // Mock jsonwebtoken to fix auth test failures
 vi.mock('jsonwebtoken', async () => {
   const actual = await vi.importActual('jsonwebtoken');
@@ -210,7 +185,6 @@
   },
 }));
 
->>>>>>> 18e5b1b0
 // Mock the config module to return test configuration
 vi.mock('@/config', () => ({
   config: {
@@ -264,10 +238,6 @@
       ...payload,
     },
     process.env.JWT_SECRET,
-<<<<<<< HEAD
-    { expiresIn: '1h' },
-=======
     { expiresIn: '1h' }
->>>>>>> 18e5b1b0
   );
 };