"""Flask application factory and extension initialization."""

import os
from flask import Flask, jsonify
from flask_sqlalchemy import SQLAlchemy
from flask_jwt_extended import JWTManager
from flask_cors import CORS
from .config import DevelopmentConfig, ProductionConfig, BaseConfig

<<<<<<< HEAD

=======
>>>>>>> 8cdc1de7
db = SQLAlchemy()
jwt = JWTManager()


def create_app(
    config_name: str | None = None, config_overrides: dict | None = None
) -> Flask:
<<<<<<< HEAD

=======
>>>>>>> 8cdc1de7
    """Application factory for creating configured Flask app instances.

    Parameters
    ----------
    config_name: str | None
        Name of the configuration to load ("development" or "production").
<<<<<<< HEAD
=======
    config_overrides: dict | None
        Optional configuration overrides used primarily for testing.

    Returns
    -------
    Flask
        Configured Flask application instance.
    """
>>>>>>> 8cdc1de7

    app = Flask(__name__, instance_relative_config=True)

    if config_name is None:
        config_name = os.environ.get("FLASK_ENV", "development")

    config_map = {
        "development": DevelopmentConfig,
        "production": ProductionConfig,
    }

    config_class = config_map.get(config_name, DevelopmentConfig)
    app.config.from_object(config_class)

<<<<<<< HEAD

=======
>>>>>>> 8cdc1de7
    if config_overrides:
        app.config.update(config_overrides)

    # Extensions
    db.init_app(app)
    jwt.init_app(app)

    # Enable CORS for dev servers
    CORS(
        app,
        origins=["http://localhost:3000", "http://localhost:5173", "*"],
        supports_credentials=True,
    )

    # Register blueprints
<<<<<<< HEAD
    from .api.auth import auth_bp
    from .api.services import services_bp

    app.register_blueprint(auth_bp)
    app.register_blueprint(services_bp)
=======
    from .api import (
        auth_bp,
        services_bp,
        users_bp,
        media_bp,
        admin_bp,
    )

    app.register_blueprint(auth_bp)
    app.register_blueprint(services_bp)
    app.register_blueprint(users_bp)
    app.register_blueprint(media_bp)
    app.register_blueprint(admin_bp)
>>>>>>> 8cdc1de7

    @app.route("/health", methods=["GET"])
    def health_check():
        return jsonify({"status": "ok"}), 200

    return app<|MERGE_RESOLUTION|>--- conflicted
+++ resolved
@@ -7,10 +7,6 @@
 from flask_cors import CORS
 from .config import DevelopmentConfig, ProductionConfig, BaseConfig
 
-<<<<<<< HEAD
-
-=======
->>>>>>> 8cdc1de7
 db = SQLAlchemy()
 jwt = JWTManager()
 
@@ -18,18 +14,12 @@
 def create_app(
     config_name: str | None = None, config_overrides: dict | None = None
 ) -> Flask:
-<<<<<<< HEAD
-
-=======
->>>>>>> 8cdc1de7
     """Application factory for creating configured Flask app instances.
 
     Parameters
     ----------
     config_name: str | None
         Name of the configuration to load ("development" or "production").
-<<<<<<< HEAD
-=======
     config_overrides: dict | None
         Optional configuration overrides used primarily for testing.
 
@@ -38,7 +28,6 @@
     Flask
         Configured Flask application instance.
     """
->>>>>>> 8cdc1de7
 
     app = Flask(__name__, instance_relative_config=True)
 
@@ -53,10 +42,6 @@
     config_class = config_map.get(config_name, DevelopmentConfig)
     app.config.from_object(config_class)
 
-<<<<<<< HEAD
-
-=======
->>>>>>> 8cdc1de7
     if config_overrides:
         app.config.update(config_overrides)
 
@@ -72,13 +57,6 @@
     )
 
     # Register blueprints
-<<<<<<< HEAD
-    from .api.auth import auth_bp
-    from .api.services import services_bp
-
-    app.register_blueprint(auth_bp)
-    app.register_blueprint(services_bp)
-=======
     from .api import (
         auth_bp,
         services_bp,
@@ -92,7 +70,6 @@
     app.register_blueprint(users_bp)
     app.register_blueprint(media_bp)
     app.register_blueprint(admin_bp)
->>>>>>> 8cdc1de7
 
     @app.route("/health", methods=["GET"])
     def health_check():
