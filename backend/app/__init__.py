"""Flask application factory and extension initialization."""

import os
from flask import Flask, jsonify
from flask_sqlalchemy import SQLAlchemy
from flask_jwt_extended import JWTManager
from flask_cors import CORS
<<<<<<< HEAD
from .config import DevelopmentConfig, ProductionConfig, BaseConfig
=======
>>>>>>> d423d14d

db = SQLAlchemy()
jwt = JWTManager()


<<<<<<< HEAD
def create_app(
    config_name: str | None = None, config_overrides: dict | None = None
) -> Flask:
=======
def create_app(config_overrides: dict | None = None) -> Flask:
>>>>>>> d423d14d
    """Application factory for creating configured Flask app instances.

    Parameters
    ----------
<<<<<<< HEAD
    config_name: str | None
        Name of the configuration to load ("development" or "production").
=======
>>>>>>> d423d14d
    config_overrides: dict | None
        Optional configuration overrides used primarily for testing.

    Returns
    -------
    Flask
        Configured Flask application instance.
    """

    app = Flask(__name__, instance_relative_config=True)

<<<<<<< HEAD
    if config_name is None:
        config_name = os.environ.get("FLASK_ENV", "development")

    config_map = {
        "development": DevelopmentConfig,
        "production": ProductionConfig,
    }

    config_class = config_map.get(config_name, DevelopmentConfig)
    app.config.from_object(config_class)
=======
    app.config.from_mapping(
        SQLALCHEMY_DATABASE_URI=os.environ.get(
            "DATABASE_URL", f"sqlite:///{os.path.join(app.instance_path, 'medianest.db')}"
        ),
        SQLALCHEMY_TRACK_MODIFICATIONS=False,
        JWT_SECRET_KEY=os.environ.get("JWT_SECRET_KEY", "change-me"),
    )
>>>>>>> d423d14d

    if config_overrides:
        app.config.update(config_overrides)

    # Extensions
    db.init_app(app)
    jwt.init_app(app)

    # Enable CORS for dev servers
    CORS(
        app,
        origins=["http://localhost:3000", "http://localhost:5173", "*"],
        supports_credentials=True,
    )

    # Register blueprints
    from .api.auth import auth_bp
    from .api.services import services_bp

    app.register_blueprint(auth_bp)
    app.register_blueprint(services_bp)

    @app.route("/health", methods=["GET"])
    def health_check():
        return jsonify({"status": "ok"}), 200

    return app<|MERGE_RESOLUTION|>--- conflicted
+++ resolved
@@ -5,43 +5,26 @@
 from flask_sqlalchemy import SQLAlchemy
 from flask_jwt_extended import JWTManager
 from flask_cors import CORS
-<<<<<<< HEAD
 from .config import DevelopmentConfig, ProductionConfig, BaseConfig
-=======
->>>>>>> d423d14d
+
 
 db = SQLAlchemy()
 jwt = JWTManager()
 
 
-<<<<<<< HEAD
 def create_app(
     config_name: str | None = None, config_overrides: dict | None = None
 ) -> Flask:
-=======
-def create_app(config_overrides: dict | None = None) -> Flask:
->>>>>>> d423d14d
+
     """Application factory for creating configured Flask app instances.
 
     Parameters
     ----------
-<<<<<<< HEAD
     config_name: str | None
         Name of the configuration to load ("development" or "production").
-=======
->>>>>>> d423d14d
-    config_overrides: dict | None
-        Optional configuration overrides used primarily for testing.
-
-    Returns
-    -------
-    Flask
-        Configured Flask application instance.
-    """
 
     app = Flask(__name__, instance_relative_config=True)
 
-<<<<<<< HEAD
     if config_name is None:
         config_name = os.environ.get("FLASK_ENV", "development")
 
@@ -52,15 +35,7 @@
 
     config_class = config_map.get(config_name, DevelopmentConfig)
     app.config.from_object(config_class)
-=======
-    app.config.from_mapping(
-        SQLALCHEMY_DATABASE_URI=os.environ.get(
-            "DATABASE_URL", f"sqlite:///{os.path.join(app.instance_path, 'medianest.db')}"
-        ),
-        SQLALCHEMY_TRACK_MODIFICATIONS=False,
-        JWT_SECRET_KEY=os.environ.get("JWT_SECRET_KEY", "change-me"),
-    )
->>>>>>> d423d14d
+
 
     if config_overrides:
         app.config.update(config_overrides)
