--- conflicted
+++ resolved
@@ -8,14 +8,11 @@
     "rootDir": "./src",
     "baseUrl": "./src",
     "composite": true,
-<<<<<<< HEAD
-=======
     "incremental": true,
     "tsBuildInfoFile": "./.tsbuildinfo",
     "isolatedModules": true,
     "preserveWatchOutput": true,
     "assumeChangesOnlyAffectDirectDependencies": true,
->>>>>>> 18e5b1b0
     "paths": {
       "@/*": ["./*"],
       "@/controllers/*": ["controllers/*"],
@@ -38,13 +35,6 @@
     "allowJs": false,
     "noEmit": false,
 
-<<<<<<< HEAD
-    // Temporary production build overrides
-    "noUnusedLocals": false,
-    "noUnusedParameters": false,
-    "noImplicitReturns": false,
-    "skipLibCheck": true
-=======
     // Context7 TypeScript Performance Optimizations
     "disableSizeLimit": false,
     "preserveSymlinks": false,
@@ -62,7 +52,6 @@
     "checkJs": false,
     "allowUnreachableCode": false,
     "allowUnusedLabels": false
->>>>>>> 18e5b1b0
   },
   "include": ["src/**/*", "config/**/*"],
   "exclude": ["node_modules", "dist", "**/*.test.ts", "**/*.spec.ts"],
