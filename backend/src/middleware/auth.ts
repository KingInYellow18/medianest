import type { Request, Response, NextFunction } from 'express';

<<<<<<< HEAD
import { AppError } from '@/middleware/error';
import { userRepository } from '@/repositories/instances';
import { jwtService } from '@/services/jwt.service';
import { logger } from '@/utils/logger';
=======
import { SessionTokenRepository } from '../repositories/session-token.repository';
import { UserRepository } from '../repositories/user.repository';
import { AuthenticationError, AuthorizationError } from '../utils/errors';
import { verifyToken, rotateTokenIfNeeded, isTokenBlacklisted, getTokenMetadata } from '../utils/jwt';
import { logger } from '../utils/logger';
import { logSecurityEvent, generateDeviceFingerprint } from '../utils/security';
import { DeviceSessionService } from '../services/device-session.service';
>>>>>>> 3c9a87c0

// Extend Express Request interface
declare global {
  namespace Express {
    interface Request {
      user?: {
        id: string;
        email: string;
        role: string;
        plexId?: string;
      };
      token?: string;
      deviceId?: string;
      sessionId?: string;
      correlationId?: string;
    }
  }
}

<<<<<<< HEAD
export const authenticate = async (
  req: Request,
  res: Response,
  next: NextFunction,
): Promise<void> => {
  try {
    // Extract token from Authorization header
    const authHeader = req.headers.authorization;
    const token = authHeader?.startsWith('Bearer ') ? authHeader.substring(7) : null;

    if (!token) {
      throw new AppError('No token provided', 401, 'NO_TOKEN');
    }

    // Verify JWT token
    const payload = jwtService.verifyToken(token);

    // Verify user still exists and is active
    const user = await userRepository.findById(payload.userId);
=======
// Repository instances - these should ideally be injected in production
const userRepository = new UserRepository();
const sessionTokenRepository = new SessionTokenRepository();
const deviceSessionService = new DeviceSessionService(userRepository, sessionTokenRepository);

export function authMiddleware() {
  return async (req: Request, res: Response, next: NextFunction) => {
    try {
      // Extract token from Authorization header or cookie
      let token: string | null = null;

      const authHeader = req.headers.authorization;
      if (authHeader?.startsWith('Bearer ')) {
        token = authHeader.substring(7);
      } else if (req.cookies['auth-token']) {
        token = req.cookies['auth-token'];
      }

      if (!token) {
        throw new AuthenticationError('Authentication required');
      }

      // Get token metadata
      const tokenMetadata = getTokenMetadata(token);
      
      // Check if token is blacklisted
      if (tokenMetadata.tokenId && isTokenBlacklisted(tokenMetadata.tokenId)) {
        logSecurityEvent('BLACKLISTED_TOKEN_USED', {
          tokenId: tokenMetadata.tokenId,
          userId: tokenMetadata.userId,
          ipAddress: req.ip,
          userAgent: req.get('user-agent')
        }, 'error');
        throw new AuthenticationError('Token has been revoked');
      }

      // Verify JWT token with enhanced security
      const payload = verifyToken(token, {
        ipAddress: req.ip,
        userAgent: req.get('user-agent')
      });

      // Verify user still exists and is active
      const user = await userRepository.findById(payload.userId);
      if (!user || user.status !== 'active') {
        logSecurityEvent('INACTIVE_USER_TOKEN_USED', {
          userId: payload.userId,
          userStatus: user?.status || 'not_found',
          ipAddress: req.ip,
          userAgent: req.get('user-agent')
        }, 'warn');
        throw new AuthenticationError('User not found or inactive');
      }

      // Verify session token exists and is valid
      const sessionToken = await sessionTokenRepository.validate(token);
      if (!sessionToken) {
        logSecurityEvent('INVALID_SESSION_TOKEN_USED', {
          userId: payload.userId,
          tokenId: tokenMetadata.tokenId,
          ipAddress: req.ip,
          userAgent: req.get('user-agent')
        }, 'warn');
        throw new AuthenticationError('Invalid session');
      }

      // Register device and update session activity
      const deviceRegistration = await deviceSessionService.registerDevice(user.id, {
        userAgent: req.get('user-agent') || '',
        ipAddress: req.ip || '',
        acceptLanguage: req.get('accept-language')
      });

      // Check device risk assessment
      if (deviceRegistration.riskAssessment.shouldBlock) {
        logSecurityEvent('HIGH_RISK_DEVICE_BLOCKED', {
          userId: user.id,
          deviceId: deviceRegistration.deviceId,
          riskScore: deviceRegistration.riskAssessment.riskScore,
          riskFactors: deviceRegistration.riskAssessment.factors,
          ipAddress: req.ip,
          userAgent: req.get('user-agent')
        }, 'error');
        throw new AuthenticationError('Device blocked due to high risk score');
      }

      // Update session activity
      if (payload.sessionId) {
        await deviceSessionService.updateSessionActivity(payload.sessionId, {
          action: `${req.method} ${req.path}`,
          resource: req.path,
          ipAddress: req.ip || '',
          userAgent: req.get('user-agent') || '',
          metadata: {
            query: req.query,
            params: req.params
          }
        });
      }

      // Check for token rotation
      const rotationResult = rotateTokenIfNeeded(token, payload, {
        ipAddress: req.ip,
        userAgent: req.get('user-agent'),
        sessionId: payload.sessionId,
        deviceId: deviceRegistration.deviceId
      });

      if (rotationResult) {
        // Update session token in database
        await sessionTokenRepository.create({
          userId: user.id,
          hashedToken: rotationResult.newToken,
          expiresAt: rotationResult.expiresAt,
          deviceId: deviceRegistration.deviceId
        });

        // Set new token in cookie
        res.cookie('auth-token', rotationResult.newToken, {
          httpOnly: true,
          secure: process.env.NODE_ENV === 'production',
          sameSite: 'lax',
          maxAge: 15 * 60 * 1000 // 15 minutes
        });

        // Add rotation headers
        res.setHeader('X-Token-Rotated', 'true');
        res.setHeader('X-New-Token', rotationResult.newToken);
      }

      // Attach user info to request
      req.user = {
        id: user.id,
        email: user.email,
        name: user.name,
        role: user.role,
        plexId: user.plexId || undefined,
        plexUsername: user.plexUsername,
      };
      req.token = token;
      req.deviceId = deviceRegistration.deviceId;
      req.sessionId = payload.sessionId;
>>>>>>> 3c9a87c0

    if (!user || user.status !== 'active') {
      throw new AppError('User not found or inactive', 401, 'USER_NOT_FOUND');
    }

    // Attach user info to request
    req.user = {
      id: user.id,
      email: user.email || '',
      role: user.role,
      plexId: user.plexId || undefined,
    };
    req.token = token;

    next();
  } catch (error) {
    next(error);
  }
};

export function requireRole(...roles: string[]) {
  return (req: Request, res: Response, next: NextFunction) => {
    if (!req.user) {
      return next(new AppError('Authentication required', 401, 'AUTH_REQUIRED'));
    }

    if (!roles.includes(req.user.role)) {
      return next(new AppError(`Required role: ${roles.join(' or ')}`, 403, 'FORBIDDEN'));
    }

    next();
  };
}

export function requireAdmin() {
  return requireRole('admin', 'ADMIN');
}

export function requireUser() {
  return requireRole('user', 'USER', 'admin', 'ADMIN');
}

export function optionalAuth() {
  return async (req: Request, res: Response, next: NextFunction) => {
    try {
      // Extract token from Authorization header
      const authHeader = req.headers.authorization;
      const token = authHeader?.startsWith('Bearer ') ? authHeader.substring(7) : null;

      if (!token) {
        // No token, but that's OK for optional auth
        return next();
      }

      // Verify JWT token
      const payload = verifyToken(token);

      // Verify user still exists and is active
      const { userRepository } = getRepositories();
      const user = await userRepository.findById(payload.userId);

      if (user && user.status === 'active') {
        // Attach user info to request
        req.user = {
          id: user.id,
          email: user.email,
          role: user.role,
          plexId: user.plexId || undefined,
        };
        req.token = token;
      }

      next();
    } catch (error) {
      // Log error but continue - auth is optional
      logger.debug('Optional auth failed', { error });
      next();
    }
  };
}

// Middleware to log authenticated requests
export function logAuthenticatedRequest() {
  return (req: Request, res: Response, next: NextFunction) => {
    if (req.user) {
      logger.info('Authenticated request', {
        userId: req.user.id,
        method: req.method,
        path: req.path,
        ip: req.ip,
      });
    }
    next();
  };
}<|MERGE_RESOLUTION|>--- conflicted
+++ resolved
@@ -1,11 +1,5 @@
-import type { Request, Response, NextFunction } from 'express';
-
-<<<<<<< HEAD
-import { AppError } from '@/middleware/error';
-import { userRepository } from '@/repositories/instances';
-import { jwtService } from '@/services/jwt.service';
-import { logger } from '@/utils/logger';
-=======
+import { Request, Response, NextFunction } from 'express';
+
 import { SessionTokenRepository } from '../repositories/session-token.repository';
 import { UserRepository } from '../repositories/user.repository';
 import { AuthenticationError, AuthorizationError } from '../utils/errors';
@@ -13,7 +7,6 @@
 import { logger } from '../utils/logger';
 import { logSecurityEvent, generateDeviceFingerprint } from '../utils/security';
 import { DeviceSessionService } from '../services/device-session.service';
->>>>>>> 3c9a87c0
 
 // Extend Express Request interface
 declare global {
@@ -22,8 +15,10 @@
       user?: {
         id: string;
         email: string;
+        name: string | null;
         role: string;
         plexId?: string;
+        plexUsername?: string | null;
       };
       token?: string;
       deviceId?: string;
@@ -33,27 +28,6 @@
   }
 }
 
-<<<<<<< HEAD
-export const authenticate = async (
-  req: Request,
-  res: Response,
-  next: NextFunction,
-): Promise<void> => {
-  try {
-    // Extract token from Authorization header
-    const authHeader = req.headers.authorization;
-    const token = authHeader?.startsWith('Bearer ') ? authHeader.substring(7) : null;
-
-    if (!token) {
-      throw new AppError('No token provided', 401, 'NO_TOKEN');
-    }
-
-    // Verify JWT token
-    const payload = jwtService.verifyToken(token);
-
-    // Verify user still exists and is active
-    const user = await userRepository.findById(payload.userId);
-=======
 // Repository instances - these should ideally be injected in production
 const userRepository = new UserRepository();
 const sessionTokenRepository = new SessionTokenRepository();
@@ -196,35 +170,27 @@
       req.token = token;
       req.deviceId = deviceRegistration.deviceId;
       req.sessionId = payload.sessionId;
->>>>>>> 3c9a87c0
-
-    if (!user || user.status !== 'active') {
-      throw new AppError('User not found or inactive', 401, 'USER_NOT_FOUND');
-    }
-
-    // Attach user info to request
-    req.user = {
-      id: user.id,
-      email: user.email || '',
-      role: user.role,
-      plexId: user.plexId || undefined,
-    };
-    req.token = token;
-
-    next();
-  } catch (error) {
-    next(error);
-  }
-};
+
+      next();
+    } catch (error) {
+      next(error);
+    }
+  };
+}
+
+// Alias for backward compatibility
+export const authenticate = authMiddleware;
 
 export function requireRole(...roles: string[]) {
-  return (req: Request, res: Response, next: NextFunction) => {
+  return (req: Request, _res: Response, next: NextFunction) => {
     if (!req.user) {
-      return next(new AppError('Authentication required', 401, 'AUTH_REQUIRED'));
+      return next(new AuthenticationError('Authentication required'));
     }
 
     if (!roles.includes(req.user.role)) {
-      return next(new AppError(`Required role: ${roles.join(' or ')}`, 403, 'FORBIDDEN'));
+      return next(
+        new AuthorizationError(`Required role: ${roles.join(' or ')}`)
+      );
     }
 
     next();
@@ -240,11 +206,13 @@
 }
 
 export function optionalAuth() {
-  return async (req: Request, res: Response, next: NextFunction) => {
+  return async (req: Request, _res: Response, next: NextFunction) => {
     try {
       // Extract token from Authorization header
       const authHeader = req.headers.authorization;
-      const token = authHeader?.startsWith('Bearer ') ? authHeader.substring(7) : null;
+      const token = authHeader?.startsWith('Bearer ')
+        ? authHeader.substring(7)
+        : null;
 
       if (!token) {
         // No token, but that's OK for optional auth
@@ -255,7 +223,6 @@
       const payload = verifyToken(token);
 
       // Verify user still exists and is active
-      const { userRepository } = getRepositories();
       const user = await userRepository.findById(payload.userId);
 
       if (user && user.status === 'active') {
@@ -263,8 +230,10 @@
         req.user = {
           id: user.id,
           email: user.email,
+          name: user.name,
           role: user.role,
           plexId: user.plexId || undefined,
+          plexUsername: user.plexUsername,
         };
         req.token = token;
       }
@@ -280,7 +249,7 @@
 
 // Middleware to log authenticated requests
 export function logAuthenticatedRequest() {
-  return (req: Request, res: Response, next: NextFunction) => {
+  return (req: Request, _res: Response, next: NextFunction) => {
     if (req.user) {
       logger.info('Authenticated request', {
         userId: req.user.id,
