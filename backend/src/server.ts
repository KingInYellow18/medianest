--- conflicted
+++ resolved
@@ -4,12 +4,8 @@
 
 import compression from 'compression';
 import cors from 'cors';
-<<<<<<< HEAD
-import express, { json, urlencoded } from 'express';
-=======
 import express from 'express';
 import rateLimit from 'express-rate-limit';
->>>>>>> b50852bd
 import helmet from 'helmet';
 
 import { initializeDatabase } from './config/database';
@@ -26,14 +22,9 @@
 import { securityHeadersMiddleware } from './middleware/security';
 import { requestLogger } from './middleware/logging';
 import { setupRoutes } from './routes';
-<<<<<<< HEAD
-import { socketService } from './services/socket.service';
-import { initializeSocketServer } from './socket';
-=======
 import { setIntegrationService } from './routes/integrations';
 import { IntegrationService } from './services/integration.service';
 import { MediaNestSocketServer } from './socket/socket-server';
->>>>>>> b50852bd
 import { logger } from './utils/logger';
 
 const app = express();
@@ -59,9 +50,6 @@
         frameSrc: ["'none'"],
       },
     },
-<<<<<<< HEAD
-  }),
-=======
     crossOriginEmbedderPolicy: false, // Allow media embedding
     hsts: {
       maxAge: 31536000,
@@ -69,7 +57,6 @@
       preload: true,
     },
   })
->>>>>>> b50852bd
 );
 
 // Rate limiting
@@ -113,24 +100,15 @@
       }
     },
     credentials: true,
-<<<<<<< HEAD
-  }),
-=======
     methods: ['GET', 'POST', 'PUT', 'DELETE', 'OPTIONS', 'PATCH'],
     allowedHeaders: ['Content-Type', 'Authorization', 'x-correlation-id'],
   })
->>>>>>> b50852bd
 );
 
 // Body parsing with size limits
 app.use(compression());
-<<<<<<< HEAD
-app.use(json());
-app.use(urlencoded({ extended: true }));
-=======
 app.use(express.json({ limit: '10mb' })); // Reasonable limit for API requests
 app.use(express.urlencoded({ extended: true, limit: '10mb' }));
->>>>>>> b50852bd
 app.use(correlationIdMiddleware);
 app.use(securityHeadersMiddleware());
 app.use(requestLogger);
@@ -150,10 +128,8 @@
     }
   }
 
-  void (async () => {
-    const monitoring = await import('./utils/monitoring');
-    res.json(monitoring.metrics.getMetrics());
-  })();
+  const { metrics } = require('./utils/monitoring');
+  res.json(metrics.getMetrics());
 });
 
 // Setup routes
@@ -181,13 +157,30 @@
     await initializeQueues();
     logger.info('Queues initialized');
 
-    // Initialize Socket.io
-    const io = initializeSocketServer(httpServer);
-    socketService.initialize(io);
-    logger.info('Socket.io initialized');
-
-    // Initialize external services
-    await initializeServices();
+    // Initialize integration service
+    const integrationService = new IntegrationService({
+      plex: {
+        enabled: process.env.PLEX_ENABLED === 'true',
+        defaultToken: process.env.PLEX_DEFAULT_TOKEN,
+        serverUrl: process.env.PLEX_SERVER_URL,
+      },
+      overseerr: {
+        enabled: process.env.OVERSEERR_ENABLED === 'true',
+        url: process.env.OVERSEERR_URL,
+        apiKey: process.env.OVERSEERR_API_KEY,
+      },
+      uptimeKuma: {
+        enabled: process.env.UPTIME_KUMA_ENABLED === 'true',
+        url: process.env.UPTIME_KUMA_URL,
+        username: process.env.UPTIME_KUMA_USERNAME,
+        password: process.env.UPTIME_KUMA_PASSWORD,
+      },
+    });
+
+    await integrationService.initialize();
+    setIntegrationService(integrationService);
+    globalIntegrationService = integrationService;
+    logger.info('External service integrations initialized');
 
     // Initialize Socket.IO server
     socketServer = new MediaNestSocketServer(httpServer);
@@ -200,50 +193,10 @@
     });
   } catch (error) {
     logger.error('Failed to start server:', error);
-    throw error;
+    process.exit(1);
   }
 }
 
-<<<<<<< HEAD
-// Initialize external services
-async function initializeServices() {
-  try {
-    // Initialize Plex service
-    const { plexService } = await import('./services/plex.service');
-    plexService.startCleanupTimer();
-    logger.info('Plex service initialized');
-
-    // Initialize Overseerr service
-    const { overseerrService } = await import('./services/overseerr.service');
-    await overseerrService.initialize();
-    logger.info('Overseerr service initialized');
-
-    // Initialize Status service (Uptime Kuma)
-    const { statusService } = await import('./services/status.service');
-    await statusService.initialize();
-    logger.info('Status service initialized');
-
-    // Initialize YouTube download processor
-    const { YouTubeDownloadProcessor } = await import('./jobs/youtube-download.processor');
-    const youtubeProcessor = new YouTubeDownloadProcessor();
-    await youtubeProcessor.start();
-    logger.info('YouTube download processor initialized');
-  } catch (error) {
-    logger.error('Failed to initialize services:', error);
-    // Continue running even if external services fail
-  }
-}
-
-// Graceful shutdown
-process.on('SIGTERM', () => {
-  logger.info('SIGTERM received, shutting down gracefully');
-
-  // Disconnect services
-  void (async () => {
-    const { statusService } = await import('./services/status.service');
-    statusService.disconnect();
-  })();
-=======
 // Store services for graceful shutdown
 let globalIntegrationService: IntegrationService | null = null;
 let socketServer: MediaNestSocketServer | null = null;
@@ -263,23 +216,10 @@
     await globalIntegrationService.shutdown();
     logger.info('Integration service shutdown complete');
   }
->>>>>>> b50852bd
 
   // Close HTTP server
   httpServer.close(() => {
     logger.info('HTTP server closed');
-<<<<<<< HEAD
-    // Allow process to exit naturally
-  });
-
-  // Force exit after 10 seconds if graceful shutdown fails
-  setTimeout(() => {
-    logger.error('Graceful shutdown timed out, forcing exit');
-    // eslint-disable-next-line no-process-exit
-    process.exit(0);
-  }, 10000).unref();
-});
-=======
     process.exit(0);
   });
 
@@ -296,8 +236,5 @@
 // Setup global error handlers
 handleUncaughtException();
 handleUnhandledRejection();
->>>>>>> b50852bd
-
-void startServer();
-// Test comment
-// Test comment for lint-staged+
+startServer();