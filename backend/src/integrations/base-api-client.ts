--- conflicted
+++ resolved
@@ -1,7 +1,4 @@
-import {
-  CircuitBreaker,
-  CircuitBreakerOptions,
-} from '../utils/circuit-breaker';
+import { CircuitBreaker, CircuitBreakerOptions } from '../utils/circuit-breaker';
 import { logger } from '../utils/logger';
 
 export interface ApiClientConfig {
@@ -76,9 +73,7 @@
         logger.debug(`${this.serviceName} API request`, {
           method: options.method || 'GET',
           url,
-          headers: this.sanitizeHeaders(
-            requestOptions.headers as Record<string, string>
-          ),
+          headers: this.sanitizeHeaders(requestOptions.headers as Record<string, string>),
         });
 
         const response = await fetch(url, {
@@ -130,16 +125,9 @@
       } catch (error) {
         clearTimeout(timeoutId);
 
-<<<<<<< HEAD
-        if (error.name === 'AbortError') {
-          throw new Error(
-            `${this.serviceName} request timeout after ${timeout}ms`
-          );
-=======
         const errorObj = error as Error;
         if (errorObj.name === 'AbortError') {
           throw new Error(`${this.serviceName} request timeout after ${timeout}ms`);
->>>>>>> 3daae1b0
         }
 
         logger.error(`${this.serviceName} API request failed`, {
@@ -175,13 +163,11 @@
           retryIn: retryDelay,
         });
 
-        await new Promise(resolve => setTimeout(resolve, retryDelay * attempt));
+        await new Promise((resolve) => setTimeout(resolve, retryDelay * attempt));
       }
     }
 
-    throw new Error(
-      `${this.serviceName} request failed after ${maxRetries} attempts`
-    );
+    throw new Error(`${this.serviceName} request failed after ${maxRetries} attempts`);
   }
 
   async healthCheck(): Promise<HealthStatus> {
@@ -226,9 +212,7 @@
     logger.info(`${this.serviceName} circuit breaker reset`);
   }
 
-  private sanitizeHeaders(
-    headers: Record<string, string>
-  ): Record<string, string> {
+  private sanitizeHeaders(headers: Record<string, string>): Record<string, string> {
     const sanitized = { ...headers };
     const sensitiveKeys = ['authorization', 'x-api-key', 'x-plex-token'];
 
