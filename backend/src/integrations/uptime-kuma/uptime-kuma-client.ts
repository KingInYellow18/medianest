import { EventEmitter } from 'events';

import WebSocket from 'ws';

import { CircuitBreaker } from '../../utils/circuit-breaker';
import { logger } from '../../utils/logger';
import { getErrorMessage } from '../../utils/error-handling';

export interface UptimeKumaMonitor {
  id: number;
  name: string;
  url?: string;
  hostname?: string;
  port?: number;
  type: string;
  interval: number;
  active: boolean;
  tags: UptimeKumaTag[];
}

export interface UptimeKumaTag {
  id: number;
  name: string;
  color: string;
}

export interface UptimeKumaHeartbeat {
  id: number;
  monitorId: number;
  status: 0 | 1; // 0 = down, 1 = up
  time: string;
  msg: string;
  ping?: number;
  duration?: number;
  down_count: number;
  up_count: number;
}

export interface UptimeKumaStatus {
  ok: boolean;
  msg: string;
}

export interface UptimeKumaInfo {
  version: string;
  latestVersion: string;
  primaryBaseURL: string;
  serverTimezone: string;
  serverTimezoneOffset: string;
}

export interface UptimeKumaStats {
  up: number;
  down: number;
  unknown: number;
  pause: number;
  upRate?: string;
}

export interface UptimeKumaConfig {
  url: string;
  username?: string;
  password?: string;
  reconnectInterval?: number;
  heartbeatInterval?: number;
  timeout?: number;
}

export class UptimeKumaClient extends EventEmitter {
  private ws: WebSocket | null = null;
  private isConnected = false;
  private reconnectTimer: NodeJS.Timeout | null = null;
  private heartbeatTimer: NodeJS.Timeout | null = null;
  private lastHeartbeat: Date | null = null;
  private circuitBreaker: CircuitBreaker;
  // Message ID counter for WebSocket communication
  private messageId = 0;

  private monitors: Map<number, UptimeKumaMonitor> = new Map();
  private latestHeartbeats: Map<number, UptimeKumaHeartbeat> = new Map();
  private stats: UptimeKumaStats = { up: 0, down: 0, unknown: 0, pause: 0 };

  constructor(private config: UptimeKumaConfig) {
    super();

    this.circuitBreaker = new CircuitBreaker('uptime-kuma-websocket', {
      failureThreshold: 3,
      resetTimeout: 30000,
      monitoringPeriod: 60000,
      expectedErrors: ['ENOTFOUND', 'ECONNREFUSED', 'timeout', 'websocket'],
    });

    this.setupEventHandlers();
  }

  private setupEventHandlers(): void {
    this.on('connect', () => {
      logger.info('Uptime Kuma WebSocket connected');
      this.startHeartbeat();
    });

    this.on('disconnect', () => {
      logger.warn('Uptime Kuma WebSocket disconnected');
      this.stopHeartbeat();
      this.scheduleReconnect();
    });

    this.on('error', (error) => {
      logger.error('Uptime Kuma WebSocket error', { error: getErrorMessage(error) });
    });
  }

  async connect(): Promise<void> {
    return this.circuitBreaker.execute(async () => {
      await this.establishConnection();
    });
  }

  private async establishConnection(): Promise<void> {
    if (this.ws) {
      this.ws.close();
    }

    const wsUrl = this.config.url.replace(/^http/, 'ws') + '/socket.io/?EIO=4&transport=websocket';

    return new Promise((resolve, reject) => {
      const timeout = setTimeout(() => {
        reject(new Error('Connection timeout'));
      }, this.config.timeout || 10000);

      this.ws = new WebSocket(wsUrl, {
        headers: {
          'User-Agent': 'MediaNest/1.0 Uptime-Kuma-Client',
        },
      });

      this.ws.on('open', () => {
        clearTimeout(timeout);
        this.isConnected = true;
        this.lastHeartbeat = new Date();
        this.emit('connect');
        resolve();
      });

      this.ws.on('message', (data) => {
        this.handleMessage(data.toString());
      });

      this.ws.on('close', (code, reason) => {
        clearTimeout(timeout);
        this.isConnected = false;
        this.emit('disconnect', { code, reason: reason.toString() });
      });

      this.ws.on('error', (error) => {
        clearTimeout(timeout);
        this.emit('error', error);
        reject(error);
      });
    });
  }

  private handleMessage(message: string): void {
    try {
      // Socket.io protocol parsing
      if (message.startsWith('0')) {
        // Connection message
        return;
      }

      if (message.startsWith('40')) {
        // Connected to namespace
        this.authenticate();
        return;
      }

      if (message.startsWith('42')) {
        // Event message
        const eventData = message.substring(2);
        const parsed = JSON.parse(eventData);

        if (Array.isArray(parsed) && parsed.length >= 2) {
          const [eventName, data] = parsed;
          this.handleEvent(eventName, data);
        }
      }

      if (message === '2') {
        // Ping
        this.ws?.send('3'); // Pong
        this.lastHeartbeat = new Date();
      }
<<<<<<< HEAD
    } catch (error: any) {
=======
    } catch (error: unknown) {
>>>>>>> 18e5b1b0
      logger.error('Failed to parse Uptime Kuma message', {
        message: message.substring(0, 100),
        error: getErrorMessage(error),
      });
    }
  }

  private handleEvent(eventName: string, data: unknown): void {
    switch (eventName) {
      case 'monitorList':
        this.handleMonitorList(data as Record<string, UptimeKumaMonitor>);
        break;

      case 'heartbeat':
        this.handleHeartbeat(data as UptimeKumaHeartbeat);
        break;

      case 'heartbeatList':
        this.handleHeartbeatList(data as Record<string, UptimeKumaHeartbeat[]>);
        break;

      case 'info':
        this.emit('info', data);
        break;

      case 'avgPing':
        this.emit('avgPing', data);
        break;

      default:
        logger.debug('Unhandled Uptime Kuma event', { eventName, data });
    }
  }

  private handleMonitorList(monitors: Record<string, UptimeKumaMonitor>): void {
    this.monitors.clear();

    Object.values(monitors).forEach((monitor) => {
      this.monitors.set(monitor.id, monitor);
    });

    this.updateStats();
    this.emit('monitorsUpdated', this.monitors);
  }

  private handleHeartbeat(heartbeat: UptimeKumaHeartbeat): void {
    this.latestHeartbeats.set(heartbeat.monitorId, heartbeat);
    this.updateStats();
    this.emit('heartbeat', heartbeat);
  }

  private handleHeartbeatList(heartbeats: Record<string, UptimeKumaHeartbeat[]>): void {
    Object.entries(heartbeats).forEach(([monitorId, monitorHeartbeats]) => {
      const latest = monitorHeartbeats[monitorHeartbeats.length - 1];
      if (latest) {
        this.latestHeartbeats.set(parseInt(monitorId), latest);
      }
    });

    this.updateStats();
    this.emit('heartbeatsUpdated', this.latestHeartbeats);
  }

  private updateStats(): void {
    this.stats = { up: 0, down: 0, unknown: 0, pause: 0 };

    this.monitors.forEach((monitor) => {
      if (!monitor.active) {
        this.stats.pause++;
        return;
      }

      const heartbeat = this.latestHeartbeats.get(monitor.id);
      if (!heartbeat) {
        this.stats.unknown++;
      } else if (heartbeat.status === 1) {
        this.stats.up++;
      } else {
        this.stats.down++;
      }
    });

    const total = this.stats.up + this.stats.down;
    if (total > 0) {
      this.stats.upRate = ((this.stats.up / total) * 100).toFixed(1);
    }

    this.emit('statsUpdated', this.stats);
  }

  private authenticate(): void {
    if (this.config.username && this.config.password) {
      this.sendMessage('login', {
        username: this.config.username,
        password: this.config.password,
        token: '',
      });
    } else {
      // Request monitor list without authentication
      this.sendMessage('getMonitorList');
    }
  }

  private sendMessage(event: string, data?: any): void {
    if (!this.ws || this.ws.readyState !== WebSocket.OPEN) {
      logger.warn('Cannot send message, WebSocket not connected', { event });
      return;
    }

    const message = data !== undefined ? [event, data] : [event];
    const socketIoMessage = '42' + JSON.stringify(message);

    this.ws.send(socketIoMessage);
  }

  private startHeartbeat(): void {
    const interval = this.config.heartbeatInterval || 30000;

    this.heartbeatTimer = setInterval(() => {
      if (this.lastHeartbeat && Date.now() - this.lastHeartbeat.getTime() > interval * 2) {
        logger.warn('Uptime Kuma heartbeat timeout, reconnecting');
        this.disconnect();
        this.scheduleReconnect();
      }
    }, interval);
  }

  private stopHeartbeat(): void {
    if (this.heartbeatTimer) {
      clearInterval(this.heartbeatTimer);
      this.heartbeatTimer = null;
    }
  }

  private scheduleReconnect(): void {
    if (this.reconnectTimer) {
      return;
    }

    const interval = this.config.reconnectInterval || 5000;

    this.reconnectTimer = setTimeout(() => {
      this.reconnectTimer = null;
      logger.info('Attempting to reconnect to Uptime Kuma');
      this.connect().catch((error: any) => {
        logger.error('Reconnection failed', { error: getErrorMessage(error) });
        this.scheduleReconnect();
      });
    }, interval);
  }

  disconnect(): void {
    this.stopHeartbeat();

    if (this.reconnectTimer) {
      clearTimeout(this.reconnectTimer);
      this.reconnectTimer = null;
    }

    if (this.ws) {
      this.ws.close();
      this.ws = null;
    }

    this.isConnected = false;
  }

  getMonitors(): Map<number, UptimeKumaMonitor> {
    return new Map(this.monitors);
  }

  getLatestHeartbeats(): Map<number, UptimeKumaHeartbeat> {
    return new Map(this.latestHeartbeats);
  }

  getStats(): UptimeKumaStats {
    return { ...this.stats };
  }

  getMonitorStatus(monitorId: number): 'up' | 'down' | 'unknown' | 'paused' {
    const monitor = this.monitors.get(monitorId);
    if (!monitor) return 'unknown';

    if (!monitor.active) return 'paused';

    const heartbeat = this.latestHeartbeats.get(monitorId);
    if (!heartbeat) return 'unknown';

    return heartbeat.status === 1 ? 'up' : 'down';
  }

  isHealthy(): boolean {
    return this.isConnected && this.circuitBreaker.getStats().state === 'CLOSED';
  }

  getCircuitBreakerStats() {
    return this.circuitBreaker.getStats();
  }

  resetCircuitBreaker(): void {
    this.circuitBreaker.reset();
  }

  static createClient(config: UptimeKumaConfig): UptimeKumaClient {
    return new UptimeKumaClient(config);
  }
}<|MERGE_RESOLUTION|>--- conflicted
+++ resolved
@@ -190,11 +190,7 @@
         this.ws?.send('3'); // Pong
         this.lastHeartbeat = new Date();
       }
-<<<<<<< HEAD
-    } catch (error: any) {
-=======
     } catch (error: unknown) {
->>>>>>> 18e5b1b0
       logger.error('Failed to parse Uptime Kuma message', {
         message: message.substring(0, 100),
         error: getErrorMessage(error),
