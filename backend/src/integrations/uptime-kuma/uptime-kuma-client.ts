--- conflicted
+++ resolved
@@ -105,13 +105,8 @@
       this.scheduleReconnect();
     });
 
-<<<<<<< HEAD
-    this.on('error', error => {
-      logger.error('Uptime Kuma WebSocket error', { error: error.message });
-=======
     this.on('error', (error) => {
       logger.error('Uptime Kuma WebSocket error', { error: getErrorMessage(error) });
->>>>>>> 3daae1b0
     });
   }
 
@@ -126,9 +121,7 @@
       this.ws.close();
     }
 
-    const wsUrl =
-      this.config.url.replace(/^http/, 'ws') +
-      '/socket.io/?EIO=4&transport=websocket';
+    const wsUrl = this.config.url.replace(/^http/, 'ws') + '/socket.io/?EIO=4&transport=websocket';
 
     return new Promise((resolve, reject) => {
       const timeout = setTimeout(() => {
@@ -149,7 +142,7 @@
         resolve();
       });
 
-      this.ws.on('message', data => {
+      this.ws.on('message', (data) => {
         this.handleMessage(data.toString());
       });
 
@@ -159,7 +152,7 @@
         this.emit('disconnect', { code, reason: reason.toString() });
       });
 
-      this.ws.on('error', error => {
+      this.ws.on('error', (error) => {
         clearTimeout(timeout);
         this.emit('error', error);
         reject(error);
@@ -235,7 +228,7 @@
   private handleMonitorList(monitors: Record<string, UptimeKumaMonitor>): void {
     this.monitors.clear();
 
-    Object.values(monitors).forEach(monitor => {
+    Object.values(monitors).forEach((monitor) => {
       this.monitors.set(monitor.id, monitor);
     });
 
@@ -249,9 +242,7 @@
     this.emit('heartbeat', heartbeat);
   }
 
-  private handleHeartbeatList(
-    heartbeats: Record<string, UptimeKumaHeartbeat[]>
-  ): void {
+  private handleHeartbeatList(heartbeats: Record<string, UptimeKumaHeartbeat[]>): void {
     Object.entries(heartbeats).forEach(([monitorId, monitorHeartbeats]) => {
       const latest = monitorHeartbeats[monitorHeartbeats.length - 1];
       if (latest) {
@@ -266,7 +257,7 @@
   private updateStats(): void {
     this.stats = { up: 0, down: 0, unknown: 0, pause: 0 };
 
-    this.monitors.forEach(monitor => {
+    this.monitors.forEach((monitor) => {
       if (!monitor.active) {
         this.stats.pause++;
         return;
@@ -319,10 +310,7 @@
     const interval = this.config.heartbeatInterval || 30000;
 
     this.heartbeatTimer = setInterval(() => {
-      if (
-        this.lastHeartbeat &&
-        Date.now() - this.lastHeartbeat.getTime() > interval * 2
-      ) {
+      if (this.lastHeartbeat && Date.now() - this.lastHeartbeat.getTime() > interval * 2) {
         logger.warn('Uptime Kuma heartbeat timeout, reconnecting');
         this.disconnect();
         this.scheduleReconnect();
@@ -347,13 +335,8 @@
     this.reconnectTimer = setTimeout(() => {
       this.reconnectTimer = null;
       logger.info('Attempting to reconnect to Uptime Kuma');
-<<<<<<< HEAD
-      this.connect().catch(error => {
-        logger.error('Reconnection failed', { error: error.message });
-=======
       this.connect().catch((error) => {
         logger.error('Reconnection failed', { error: getErrorMessage(error) });
->>>>>>> 3daae1b0
         this.scheduleReconnect();
       });
     }, interval);
@@ -400,9 +383,7 @@
   }
 
   isHealthy(): boolean {
-    return (
-      this.isConnected && this.circuitBreaker.getStats().state === 'CLOSED'
-    );
+    return this.isConnected && this.circuitBreaker.getStats().state === 'CLOSED';
   }
 
   getCircuitBreakerStats() {
