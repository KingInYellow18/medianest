import { logger } from '../../utils/logger';
import { BaseApiClient, ApiClientConfig } from '../base-api-client';
import { getErrorMessage } from '../../utils/error-handling';
<<<<<<< HEAD
=======
// Removed unused import
>>>>>>> 18e5b1b0

export interface PlexServer {
  name: string;
  host: string;
  port: number;
  machineIdentifier: string;
  version: string;
  scheme: string;
  address: string;
  owned: boolean;
}

export interface PlexLibrary {
  key: string;
  title: string;
  type: string;
  agent: string;
  scanner: string;
  language: string;
  uuid: string;
  updatedAt: number;
  createdAt: number;
  scannedAt: number;
  refreshing: boolean;
}

export interface PlexMediaItem {
  ratingKey: string;
  key: string;
  guid: string;
  title: string;
  type: string;
  summary?: string;
  year?: number;
  thumb?: string;
  art?: string;
  duration?: number;
  addedAt: number;
  updatedAt: number;
  Media?: PlexMedia[];
}

export interface PlexMedia {
  id: string;
  duration: number;
  bitrate: number;
  width: number;
  height: number;
  aspectRatio: number;
  audioChannels: number;
  audioCodec: string;
  videoCodec: string;
  videoResolution: string;
  container: string;
  videoFrameRate: string;
  Part: PlexPart[];
}

export interface PlexPart {
  id: string;
  key: string;
  duration: number;
  file: string;
  size: number;
  container: string;
  has64bitOffsets: boolean;
  optimizedForStreaming: boolean;
}

export interface PlexUserData {
  id: string;
  uuid: string;
  email?: string;
  username: string;
  title: string;
  thumb: string;
  hasPassword: boolean;
  authToken: string;
  subscription?: {
    active: boolean;
    status: string;
    plan: string;
  };
  services?: Array<{
    identifier: string;
    endpoint: string;
    token: string;
    status: string;
  }>;
}

export interface PlexApiConfig extends ApiClientConfig {
  plexToken: string;
  serverUrl?: string;
}

export class PlexApiClient extends BaseApiClient {
  private _plexToken: string;
  private serverUrl?: string;

  constructor(config: PlexApiConfig) {
    super('Plex', {
      ...config,
      baseURL: config.baseURL || 'https://plex.tv',
      headers: {
        'X-Plex-Token': config.plexToken,
        'X-Plex-Client-Identifier': process.env.PLEX_CLIENT_IDENTIFIER || 'medianest-server',
        'X-Plex-Product': 'MediaNest',
        'X-Plex-Version': '1.0.0',
        'X-Plex-Platform': 'Web',
        'X-Plex-Platform-Version': '1.0',
        'X-Plex-Device': 'MediaNest',
        'X-Plex-Device-Name': 'MediaNest Server',
        ...config.headers,
      },
    });

    this._plexToken = config.plexToken;
    this.serverUrl = config.serverUrl;
  }

  async getUser(): Promise<PlexUserData> {
    try {
      const response = await this.request<{ user: PlexUserData }>('/api/v2/user', {
        method: 'GET',
      });

      return response.data.user;
<<<<<<< HEAD
    } catch (error: any) {
=======
    } catch (error: unknown) {
>>>>>>> 18e5b1b0
      logger.error('Failed to get Plex user data', { error: getErrorMessage(error) });
      throw new Error(`Failed to get Plex user: ${getErrorMessage(error)}`);
    }
  }

  async getServers(): Promise<PlexServer[]> {
    try {
      const response = await this.request<{ MediaContainer: { Server: PlexServer[] } }>(
        '/api/v2/resources',
<<<<<<< HEAD
        { method: 'GET' },
      );

      return response.data.MediaContainer?.Server || [];
    } catch (error: any) {
=======
        { method: 'GET' }
      );

      return response.data.MediaContainer?.Server || [];
    } catch (error: unknown) {
>>>>>>> 18e5b1b0
      logger.error('Failed to get Plex servers', { error: getErrorMessage(error) });
      throw new Error(`Failed to get Plex servers: ${getErrorMessage(error)}`);
    }
  }

  async getLibraries(serverUrl?: string): Promise<PlexLibrary[]> {
    const baseUrl = serverUrl || this.serverUrl;
    if (!baseUrl) {
      throw new Error('No Plex server URL configured');
    }

    try {
      const response = await this.requestToServer<{ MediaContainer: { Directory: PlexLibrary[] } }>(
        baseUrl,
<<<<<<< HEAD
        '/library/sections',
      );

      return response.data.MediaContainer?.Directory || [];
    } catch (error: any) {
=======
        '/library/sections'
      );

      return response.data.MediaContainer?.Directory || [];
    } catch (error: unknown) {
>>>>>>> 18e5b1b0
      logger.error('Failed to get Plex libraries', { error: getErrorMessage(error) });
      throw new Error(`Failed to get Plex libraries: ${getErrorMessage(error)}`);
    }
  }

  async getLibraryContent(libraryKey: string, serverUrl?: string): Promise<PlexMediaItem[]> {
    const baseUrl = serverUrl || this.serverUrl;
    if (!baseUrl) {
      throw new Error('No Plex server URL configured');
    }

    try {
      const response = await this.requestToServer<{
        MediaContainer: { Metadata: PlexMediaItem[] };
      }>(baseUrl, `/library/sections/${libraryKey}/all`);

      return response.data.MediaContainer?.Metadata || [];
<<<<<<< HEAD
    } catch (error: any) {
=======
    } catch (error: unknown) {
>>>>>>> 18e5b1b0
      logger.error('Failed to get library content', {
        libraryKey,
        error: getErrorMessage(error),
      });
      throw new Error(`Failed to get library content: ${getErrorMessage(error)}`);
    }
  }

  async searchMedia(query: string, serverUrl?: string): Promise<PlexMediaItem[]> {
    const baseUrl = serverUrl || this.serverUrl;
    if (!baseUrl) {
      throw new Error('No Plex server URL configured');
    }

    try {
      const encodedQuery = encodeURIComponent(query);
      const response = await this.requestToServer<{
        MediaContainer: { Metadata: PlexMediaItem[] };
      }>(baseUrl, `/search?query=${encodedQuery}`);

      return response.data.MediaContainer?.Metadata || [];
<<<<<<< HEAD
    } catch (error: any) {
=======
    } catch (error: unknown) {
>>>>>>> 18e5b1b0
      logger.error('Failed to search Plex media', {
        query,
        error: getErrorMessage(error),
      });
      throw new Error(`Failed to search media: ${getErrorMessage(error)}`);
    }
  }

  async getMediaItem(ratingKey: string, serverUrl?: string): Promise<PlexMediaItem> {
    const baseUrl = serverUrl || this.serverUrl;
    if (!baseUrl) {
      throw new Error('No Plex server URL configured');
    }

    try {
      const response = await this.requestToServer<{
        MediaContainer: { Metadata: PlexMediaItem[] };
      }>(baseUrl, `/library/metadata/${ratingKey}`);

      const items = response.data.MediaContainer?.Metadata || [];
      if (items.length === 0) {
        throw new Error(`Media item not found: ${ratingKey}`);
      }

      const item = items[0];
      if (!item) {
        throw new Error(`Media item not found: ${ratingKey}`);
      }
      return item;
<<<<<<< HEAD
    } catch (error: any) {
=======
    } catch (error: unknown) {
>>>>>>> 18e5b1b0
      logger.error('Failed to get Plex media item', {
        ratingKey,
        error: getErrorMessage(error),
      });
      throw new Error(`Failed to get media item: ${getErrorMessage(error)}`);
    }
  }

  async getRecentlyAdded(serverUrl?: string, limit: number = 10): Promise<PlexMediaItem[]> {
    const baseUrl = serverUrl || this.serverUrl;
    if (!baseUrl) {
      throw new Error('No Plex server URL configured');
    }

    try {
      const response = await this.requestToServer<{
        MediaContainer: { Metadata: PlexMediaItem[] };
      }>(baseUrl, `/library/recentlyAdded?X-Plex-Container-Size=${limit}`);

      return response.data.MediaContainer?.Metadata || [];
<<<<<<< HEAD
    } catch (error: any) {
=======
    } catch (error: unknown) {
>>>>>>> 18e5b1b0
      logger.error('Failed to get recently added media', { error: getErrorMessage(error) });
      throw new Error(`Failed to get recently added media: ${getErrorMessage(error)}`);
    }
  }

  private async requestToServer<T>(serverUrl: string, endpoint: string) {
    const originalBaseUrl = this.config.baseURL;
    this.config.baseURL = serverUrl;

    try {
      const result = await this.request<T>(endpoint);
      return result;
    } finally {
      this.config.baseURL = originalBaseUrl;
    }
  }

  protected async performHealthCheck(): Promise<void> {
    try {
      await this.getUser();
<<<<<<< HEAD
    } catch (error: any) {
=======
    } catch (error: unknown) {
>>>>>>> 18e5b1b0
      throw new Error(`Plex health check failed: ${getErrorMessage(error)}`);
    }
  }

  async validateToken(): Promise<boolean> {
    try {
      await this.getUser();
      return true;
    } catch {
      return false;
    }
  }

  static async createFromUserToken(plexToken: string, serverUrl?: string): Promise<PlexApiClient> {
    const client = new PlexApiClient({
      plexToken,
      serverUrl,
      baseURL: 'https://plex.tv',
      timeout: 10000,
      retryAttempts: 2,
      circuitBreakerOptions: {
        failureThreshold: 3,
        resetTimeout: 60000,
        monitoringPeriod: 300000,
      },
    });

    // Validate token on creation
    const isValid = await client.validateToken();
    if (!isValid) {
      throw new Error('Invalid Plex token provided');
    }

    return client;
  }
}<|MERGE_RESOLUTION|>--- conflicted
+++ resolved
@@ -1,10 +1,7 @@
 import { logger } from '../../utils/logger';
 import { BaseApiClient, ApiClientConfig } from '../base-api-client';
 import { getErrorMessage } from '../../utils/error-handling';
-<<<<<<< HEAD
-=======
 // Removed unused import
->>>>>>> 18e5b1b0
 
 export interface PlexServer {
   name: string;
@@ -133,11 +130,7 @@
       });
 
       return response.data.user;
-<<<<<<< HEAD
-    } catch (error: any) {
-=======
-    } catch (error: unknown) {
->>>>>>> 18e5b1b0
+    } catch (error: unknown) {
       logger.error('Failed to get Plex user data', { error: getErrorMessage(error) });
       throw new Error(`Failed to get Plex user: ${getErrorMessage(error)}`);
     }
@@ -147,19 +140,11 @@
     try {
       const response = await this.request<{ MediaContainer: { Server: PlexServer[] } }>(
         '/api/v2/resources',
-<<<<<<< HEAD
-        { method: 'GET' },
-      );
-
-      return response.data.MediaContainer?.Server || [];
-    } catch (error: any) {
-=======
         { method: 'GET' }
       );
 
       return response.data.MediaContainer?.Server || [];
     } catch (error: unknown) {
->>>>>>> 18e5b1b0
       logger.error('Failed to get Plex servers', { error: getErrorMessage(error) });
       throw new Error(`Failed to get Plex servers: ${getErrorMessage(error)}`);
     }
@@ -174,19 +159,11 @@
     try {
       const response = await this.requestToServer<{ MediaContainer: { Directory: PlexLibrary[] } }>(
         baseUrl,
-<<<<<<< HEAD
-        '/library/sections',
-      );
-
-      return response.data.MediaContainer?.Directory || [];
-    } catch (error: any) {
-=======
         '/library/sections'
       );
 
       return response.data.MediaContainer?.Directory || [];
     } catch (error: unknown) {
->>>>>>> 18e5b1b0
       logger.error('Failed to get Plex libraries', { error: getErrorMessage(error) });
       throw new Error(`Failed to get Plex libraries: ${getErrorMessage(error)}`);
     }
@@ -204,11 +181,7 @@
       }>(baseUrl, `/library/sections/${libraryKey}/all`);
 
       return response.data.MediaContainer?.Metadata || [];
-<<<<<<< HEAD
-    } catch (error: any) {
-=======
-    } catch (error: unknown) {
->>>>>>> 18e5b1b0
+    } catch (error: unknown) {
       logger.error('Failed to get library content', {
         libraryKey,
         error: getErrorMessage(error),
@@ -230,11 +203,7 @@
       }>(baseUrl, `/search?query=${encodedQuery}`);
 
       return response.data.MediaContainer?.Metadata || [];
-<<<<<<< HEAD
-    } catch (error: any) {
-=======
-    } catch (error: unknown) {
->>>>>>> 18e5b1b0
+    } catch (error: unknown) {
       logger.error('Failed to search Plex media', {
         query,
         error: getErrorMessage(error),
@@ -264,11 +233,7 @@
         throw new Error(`Media item not found: ${ratingKey}`);
       }
       return item;
-<<<<<<< HEAD
-    } catch (error: any) {
-=======
-    } catch (error: unknown) {
->>>>>>> 18e5b1b0
+    } catch (error: unknown) {
       logger.error('Failed to get Plex media item', {
         ratingKey,
         error: getErrorMessage(error),
@@ -289,11 +254,7 @@
       }>(baseUrl, `/library/recentlyAdded?X-Plex-Container-Size=${limit}`);
 
       return response.data.MediaContainer?.Metadata || [];
-<<<<<<< HEAD
-    } catch (error: any) {
-=======
-    } catch (error: unknown) {
->>>>>>> 18e5b1b0
+    } catch (error: unknown) {
       logger.error('Failed to get recently added media', { error: getErrorMessage(error) });
       throw new Error(`Failed to get recently added media: ${getErrorMessage(error)}`);
     }
@@ -314,11 +275,7 @@
   protected async performHealthCheck(): Promise<void> {
     try {
       await this.getUser();
-<<<<<<< HEAD
-    } catch (error: any) {
-=======
-    } catch (error: unknown) {
->>>>>>> 18e5b1b0
+    } catch (error: unknown) {
       throw new Error(`Plex health check failed: ${getErrorMessage(error)}`);
     }
   }
