import { logger } from '../../utils/logger';
import { BaseApiClient, ApiClientConfig } from '../base-api-client';
import { getErrorMessage } from '../../utils/error-handling';

export interface OverseerrMediaRequest {
  id: number;
  status: number;
  createdAt: string;
  updatedAt: string;
  type: 'movie' | 'tv';
  requestedBy: OverseerrUser;
  modifiedBy?: OverseerrUser;
  media: OverseerrMedia;
  seasons?: OverseerrSeason[];
  serverId?: number;
  profileId?: number;
  rootFolder?: string;
  languageProfileId?: number;
  tags?: number[];
}

export interface OverseerrUser {
  id: number;
  email: string;
  username?: string;
  plexUsername?: string;
  displayName: string;
  avatar: string;
  permissions: number;
}

export interface OverseerrMedia {
  id: number;
  mediaType: 'movie' | 'tv';
  tmdbId: number;
  tvdbId?: number;
  imdbId?: string;
  status: number;
  status4k: number;
  createdAt: string;
  updatedAt: string;
  requests?: OverseerrMediaRequest[];
}

export interface OverseerrSeason {
  id: number;
  seasonNumber: number;
  status: number;
  status4k: number;
}

export interface OverseerrStatus {
  version: string;
  commitTag: string;
  updateAvailable: boolean;
  commitsBehind: number;
}

export interface OverseerrSettings {
  id: number;
  hostname: string;
  port: number;
  ssl: boolean;
  urlBase?: string;
  csrfProtection: boolean;
  cacheImages: boolean;
  vapidPublicKey?: string;
  vapidPrivateKey?: string;
  enablePushRegistration: boolean;
  locale: string;
  region: string;
  originalLanguage: string;
  toDisplayLanguage: string;
  hideAvailable: boolean;
  localLogin: boolean;
  newPlexLogin: boolean;
  defaultPermissions: number;
}

export interface CreateMediaRequestInput {
  mediaType: 'movie' | 'tv';
  mediaId: number; // TMDB ID
  tvdbId?: number;
  seasons?: number[]; // For TV shows
  is4k?: boolean;
  serverId?: number;
  profileId?: number;
  rootFolder?: string;
  languageProfileId?: number;
  tags?: number[];
}

export interface OverseerrApiConfig extends ApiClientConfig {
  overseerrUrl: string;
  apiKey: string;
}

export class OverseerrApiClient extends BaseApiClient {
  private overseerrUrl: string;
  private apiKey: string;

  constructor(config: OverseerrApiConfig) {
    super('Overseerr', {
      ...config,
      baseURL: config.overseerrUrl.replace(/\/$/, ''), // Remove trailing slash
      headers: {
        'X-API-Key': config.apiKey,
        ...config.headers,
      },
    });

    this.overseerrUrl = config.overseerrUrl;
    this.apiKey = config.apiKey;
  }

  async getStatus(): Promise<OverseerrStatus> {
    try {
      const response = await this.request<OverseerrStatus>('/api/v1/status');
      return response.data;
    } catch (error) {
      logger.error('Failed to get Overseerr status', { error: getErrorMessage(error) });
      throw new Error(`Failed to get Overseerr status: ${getErrorMessage(error)}`);
    }
  }

  async getSettings(): Promise<OverseerrSettings> {
    try {
      const response = await this.request<OverseerrSettings>(
        '/api/v1/settings/main'
      );
      return response.data;
    } catch (error) {
<<<<<<< HEAD
      logger.error('Failed to get Overseerr settings', {
        error: error.message,
      });
      throw new Error(`Failed to get Overseerr settings: ${error.message}`);
=======
      logger.error('Failed to get Overseerr settings', { error: getErrorMessage(error) });
      throw new Error(`Failed to get Overseerr settings: ${getErrorMessage(error)}`);
>>>>>>> 3daae1b0
    }
  }

  async getRequests(
    take: number = 20,
    skip: number = 0,
    filter?:
      | 'all'
      | 'approved'
      | 'available'
      | 'pending'
      | 'processing'
      | 'unavailable'
  ): Promise<{
    results: OverseerrMediaRequest[];
    pageInfo: { pages: number; pageSize: number; total: number; page: number };
  }> {
    try {
      const params = new URLSearchParams({
        take: take.toString(),
        skip: skip.toString(),
        ...(filter && filter !== 'all' && { filter }),
      });

      const response = await this.request<{
        results: OverseerrMediaRequest[];
        pageInfo: {
          pages: number;
          pageSize: number;
          total: number;
          page: number;
        };
      }>(`/api/v1/request?${params}`);

      return response.data;
    } catch (error) {
<<<<<<< HEAD
      logger.error('Failed to get Overseerr requests', {
        error: error.message,
      });
      throw new Error(`Failed to get Overseerr requests: ${error.message}`);
=======
      logger.error('Failed to get Overseerr requests', { error: getErrorMessage(error) });
      throw new Error(`Failed to get Overseerr requests: ${getErrorMessage(error)}`);
>>>>>>> 3daae1b0
    }
  }

  async getRequestById(requestId: number): Promise<OverseerrMediaRequest> {
    try {
      const response = await this.request<OverseerrMediaRequest>(
        `/api/v1/request/${requestId}`
      );
      return response.data;
    } catch (error) {
      logger.error('Failed to get Overseerr request', {
        requestId,
        error: getErrorMessage(error),
      });
      throw new Error(`Failed to get request ${requestId}: ${getErrorMessage(error)}`);
    }
  }

  async createRequest(
    requestData: CreateMediaRequestInput
  ): Promise<OverseerrMediaRequest> {
    try {
      const response = await this.request<OverseerrMediaRequest>(
        '/api/v1/request',
        {
          method: 'POST',
          body: JSON.stringify(requestData),
        }
      );

      logger.info('Overseerr media request created', {
        requestId: response.data.id,
        mediaType: requestData.mediaType,
        mediaId: requestData.mediaId,
      });

      return response.data;
    } catch (error) {
      logger.error('Failed to create Overseerr request', {
        requestData,
        error: getErrorMessage(error),
      });
      throw new Error(`Failed to create media request: ${getErrorMessage(error)}`);
    }
  }

  async updateRequest(
    requestId: number,
    updateData: Partial<CreateMediaRequestInput>
  ): Promise<OverseerrMediaRequest> {
    try {
      const response = await this.request<OverseerrMediaRequest>(
        `/api/v1/request/${requestId}`,
        {
          method: 'PUT',
          body: JSON.stringify(updateData),
        }
      );

      logger.info('Overseerr request updated', { requestId, updateData });

      return response.data;
    } catch (error) {
      logger.error('Failed to update Overseerr request', {
        requestId,
        updateData,
        error: getErrorMessage(error),
      });
<<<<<<< HEAD
      throw new Error(
        `Failed to update request ${requestId}: ${error.message}`
      );
=======
      throw new Error(`Failed to update request ${requestId}: ${getErrorMessage(error)}`);
>>>>>>> 3daae1b0
    }
  }

  async approveRequest(requestId: number): Promise<OverseerrMediaRequest> {
    try {
      const response = await this.request<OverseerrMediaRequest>(
        `/api/v1/request/${requestId}/approve`,
        { method: 'POST' }
      );

      logger.info('Overseerr request approved', { requestId });

      return response.data;
    } catch (error) {
      logger.error('Failed to approve Overseerr request', {
        requestId,
        error: getErrorMessage(error),
      });
<<<<<<< HEAD
      throw new Error(
        `Failed to approve request ${requestId}: ${error.message}`
      );
=======
      throw new Error(`Failed to approve request ${requestId}: ${getErrorMessage(error)}`);
>>>>>>> 3daae1b0
    }
  }

  async declineRequest(
    requestId: number,
    reason?: string
  ): Promise<OverseerrMediaRequest> {
    try {
      const response = await this.request<OverseerrMediaRequest>(
        `/api/v1/request/${requestId}/decline`,
        {
          method: 'POST',
          ...(reason && { body: JSON.stringify({ reason }) }),
        }
      );

      logger.info('Overseerr request declined', { requestId, reason });

      return response.data;
    } catch (error) {
      logger.error('Failed to decline Overseerr request', {
        requestId,
        error: getErrorMessage(error),
      });
<<<<<<< HEAD
      throw new Error(
        `Failed to decline request ${requestId}: ${error.message}`
      );
=======
      throw new Error(`Failed to decline request ${requestId}: ${getErrorMessage(error)}`);
>>>>>>> 3daae1b0
    }
  }

  async deleteRequest(requestId: number): Promise<void> {
    try {
      await this.request(`/api/v1/request/${requestId}`, {
        method: 'DELETE',
      });

      logger.info('Overseerr request deleted', { requestId });
    } catch (error) {
      logger.error('Failed to delete Overseerr request', {
        requestId,
        error: getErrorMessage(error),
      });
<<<<<<< HEAD
      throw new Error(
        `Failed to delete request ${requestId}: ${error.message}`
      );
=======
      throw new Error(`Failed to delete request ${requestId}: ${getErrorMessage(error)}`);
>>>>>>> 3daae1b0
    }
  }

  async getUserRequests(
    userId: number,
    take: number = 20,
    skip: number = 0
  ): Promise<{
    results: OverseerrMediaRequest[];
    pageInfo: { pages: number; pageSize: number; total: number; page: number };
  }> {
    try {
      const params = new URLSearchParams({
        take: take.toString(),
        skip: skip.toString(),
      });

      const response = await this.request<{
        results: OverseerrMediaRequest[];
        pageInfo: {
          pages: number;
          pageSize: number;
          total: number;
          page: number;
        };
      }>(`/api/v1/user/${userId}/requests?${params}`);

      return response.data;
    } catch (error) {
      logger.error('Failed to get user requests from Overseerr', {
        userId,
        error: getErrorMessage(error),
      });
      throw new Error(`Failed to get user requests: ${getErrorMessage(error)}`);
    }
  }

  async searchMedia(
    query: string,
    type?: 'movie' | 'tv',
    page: number = 1
  ): Promise<{
    page: number;
    totalPages: number;
    totalResults: number;
    results: unknown[];
  }> {
    try {
      const params = new URLSearchParams({
        query: query,
        page: page.toString(),
        ...(type && { type }),
      });

      const response = await this.request<{
        page: number;
        totalPages: number;
        totalResults: number;
        results: unknown[];
      }>(`/api/v1/search?${params}`);

      return response.data;
    } catch (error) {
      logger.error('Failed to search media in Overseerr', {
        query,
        type,
        error: getErrorMessage(error),
      });
      throw new Error(`Failed to search media: ${getErrorMessage(error)}`);
    }
  }

  async getMediaInfo(mediaType: 'movie' | 'tv', tmdbId: number): Promise<any> {
    try {
      const response = await this.request(`/api/v1/${mediaType}/${tmdbId}`);
      return response.data;
    } catch (error) {
      logger.error('Failed to get media info from Overseerr', {
        mediaType,
        tmdbId,
        error: getErrorMessage(error),
      });
      throw new Error(`Failed to get media info: ${getErrorMessage(error)}`);
    }
  }

  protected async performHealthCheck(): Promise<void> {
    try {
      await this.getStatus();
    } catch (error) {
      throw new Error(`Overseerr health check failed: ${getErrorMessage(error)}`);
    }
  }

  async validateConfiguration(): Promise<boolean> {
    try {
      await this.getStatus();
      await this.getSettings();
      return true;
    } catch {
      return false;
    }
  }

  static async createFromConfig(
    overseerrUrl: string,
    apiKey: string
  ): Promise<OverseerrApiClient> {
    const client = new OverseerrApiClient({
      overseerrUrl,
      apiKey,
      baseURL: overseerrUrl,
      timeout: 10000,
      retryAttempts: 2,
      circuitBreakerOptions: {
        failureThreshold: 5,
        resetTimeout: 30000,
        monitoringPeriod: 60000,
      },
    });

    // Validate configuration on creation
    const isValid = await client.validateConfiguration();
    if (!isValid) {
      throw new Error('Invalid Overseerr configuration');
    }

    return client;
  }
}<|MERGE_RESOLUTION|>--- conflicted
+++ resolved
@@ -125,33 +125,18 @@
 
   async getSettings(): Promise<OverseerrSettings> {
     try {
-      const response = await this.request<OverseerrSettings>(
-        '/api/v1/settings/main'
-      );
-      return response.data;
-    } catch (error) {
-<<<<<<< HEAD
-      logger.error('Failed to get Overseerr settings', {
-        error: error.message,
-      });
-      throw new Error(`Failed to get Overseerr settings: ${error.message}`);
-=======
+      const response = await this.request<OverseerrSettings>('/api/v1/settings/main');
+      return response.data;
+    } catch (error) {
       logger.error('Failed to get Overseerr settings', { error: getErrorMessage(error) });
       throw new Error(`Failed to get Overseerr settings: ${getErrorMessage(error)}`);
->>>>>>> 3daae1b0
     }
   }
 
   async getRequests(
     take: number = 20,
     skip: number = 0,
-    filter?:
-      | 'all'
-      | 'approved'
-      | 'available'
-      | 'pending'
-      | 'processing'
-      | 'unavailable'
+    filter?: 'all' | 'approved' | 'available' | 'pending' | 'processing' | 'unavailable'
   ): Promise<{
     results: OverseerrMediaRequest[];
     pageInfo: { pages: number; pageSize: number; total: number; page: number };
@@ -165,33 +150,19 @@
 
       const response = await this.request<{
         results: OverseerrMediaRequest[];
-        pageInfo: {
-          pages: number;
-          pageSize: number;
-          total: number;
-          page: number;
-        };
+        pageInfo: { pages: number; pageSize: number; total: number; page: number };
       }>(`/api/v1/request?${params}`);
 
       return response.data;
     } catch (error) {
-<<<<<<< HEAD
-      logger.error('Failed to get Overseerr requests', {
-        error: error.message,
-      });
-      throw new Error(`Failed to get Overseerr requests: ${error.message}`);
-=======
       logger.error('Failed to get Overseerr requests', { error: getErrorMessage(error) });
       throw new Error(`Failed to get Overseerr requests: ${getErrorMessage(error)}`);
->>>>>>> 3daae1b0
     }
   }
 
   async getRequestById(requestId: number): Promise<OverseerrMediaRequest> {
     try {
-      const response = await this.request<OverseerrMediaRequest>(
-        `/api/v1/request/${requestId}`
-      );
+      const response = await this.request<OverseerrMediaRequest>(`/api/v1/request/${requestId}`);
       return response.data;
     } catch (error) {
       logger.error('Failed to get Overseerr request', {
@@ -202,17 +173,12 @@
     }
   }
 
-  async createRequest(
-    requestData: CreateMediaRequestInput
-  ): Promise<OverseerrMediaRequest> {
-    try {
-      const response = await this.request<OverseerrMediaRequest>(
-        '/api/v1/request',
-        {
-          method: 'POST',
-          body: JSON.stringify(requestData),
-        }
-      );
+  async createRequest(requestData: CreateMediaRequestInput): Promise<OverseerrMediaRequest> {
+    try {
+      const response = await this.request<OverseerrMediaRequest>('/api/v1/request', {
+        method: 'POST',
+        body: JSON.stringify(requestData),
+      });
 
       logger.info('Overseerr media request created', {
         requestId: response.data.id,
@@ -235,13 +201,10 @@
     updateData: Partial<CreateMediaRequestInput>
   ): Promise<OverseerrMediaRequest> {
     try {
-      const response = await this.request<OverseerrMediaRequest>(
-        `/api/v1/request/${requestId}`,
-        {
-          method: 'PUT',
-          body: JSON.stringify(updateData),
-        }
-      );
+      const response = await this.request<OverseerrMediaRequest>(`/api/v1/request/${requestId}`, {
+        method: 'PUT',
+        body: JSON.stringify(updateData),
+      });
 
       logger.info('Overseerr request updated', { requestId, updateData });
 
@@ -252,13 +215,7 @@
         updateData,
         error: getErrorMessage(error),
       });
-<<<<<<< HEAD
-      throw new Error(
-        `Failed to update request ${requestId}: ${error.message}`
-      );
-=======
       throw new Error(`Failed to update request ${requestId}: ${getErrorMessage(error)}`);
->>>>>>> 3daae1b0
     }
   }
 
@@ -277,20 +234,11 @@
         requestId,
         error: getErrorMessage(error),
       });
-<<<<<<< HEAD
-      throw new Error(
-        `Failed to approve request ${requestId}: ${error.message}`
-      );
-=======
       throw new Error(`Failed to approve request ${requestId}: ${getErrorMessage(error)}`);
->>>>>>> 3daae1b0
-    }
-  }
-
-  async declineRequest(
-    requestId: number,
-    reason?: string
-  ): Promise<OverseerrMediaRequest> {
+    }
+  }
+
+  async declineRequest(requestId: number, reason?: string): Promise<OverseerrMediaRequest> {
     try {
       const response = await this.request<OverseerrMediaRequest>(
         `/api/v1/request/${requestId}/decline`,
@@ -308,13 +256,7 @@
         requestId,
         error: getErrorMessage(error),
       });
-<<<<<<< HEAD
-      throw new Error(
-        `Failed to decline request ${requestId}: ${error.message}`
-      );
-=======
       throw new Error(`Failed to decline request ${requestId}: ${getErrorMessage(error)}`);
->>>>>>> 3daae1b0
     }
   }
 
@@ -330,13 +272,7 @@
         requestId,
         error: getErrorMessage(error),
       });
-<<<<<<< HEAD
-      throw new Error(
-        `Failed to delete request ${requestId}: ${error.message}`
-      );
-=======
       throw new Error(`Failed to delete request ${requestId}: ${getErrorMessage(error)}`);
->>>>>>> 3daae1b0
     }
   }
 
@@ -356,12 +292,7 @@
 
       const response = await this.request<{
         results: OverseerrMediaRequest[];
-        pageInfo: {
-          pages: number;
-          pageSize: number;
-          total: number;
-          page: number;
-        };
+        pageInfo: { pages: number; pageSize: number; total: number; page: number };
       }>(`/api/v1/user/${userId}/requests?${params}`);
 
       return response.data;
@@ -441,10 +372,7 @@
     }
   }
 
-  static async createFromConfig(
-    overseerrUrl: string,
-    apiKey: string
-  ): Promise<OverseerrApiClient> {
+  static async createFromConfig(overseerrUrl: string, apiKey: string): Promise<OverseerrApiClient> {
     const client = new OverseerrApiClient({
       overseerrUrl,
       apiKey,
