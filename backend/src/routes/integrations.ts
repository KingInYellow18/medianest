import express from 'express';

import { authMiddleware } from '../middleware/auth';
import { IntegrationService } from '../services/integration.service';
import { asyncHandler } from '../utils/async-handler';
import { logger } from '../utils/logger';
import { asError, getErrorMessage } from '../utils/error-handling';

const router = express.Router();

// Global integration service instance (will be initialized in server.ts)
let integrationService: IntegrationService;

export function setIntegrationService(service: IntegrationService) {
  integrationService = service;
}

// Health endpoints
router.get(
  '/health',
  asyncHandler(async (req, res) => {
    const overallHealth = integrationService.getOverallSystemHealth();

    res.json({
      success: true,
      data: overallHealth,
    });
  })
);

router.get(
  '/health/:service',
  asyncHandler(async (req, res) => {
    const { service } = req.params;
    const health = integrationService.getServiceHealth(service);

    if (!health) {
      return res.status(404).json({
        success: false,
        message: `Service '${service}' not found`,
      });
    }

    res.json({
      success: true,
      data: health,
    });
  })
);

// Plex integration routes
router.get(
  '/plex/user',
  authMiddleware(),
  asyncHandler(async (req, res) => {
    const user = req.user!;
    const plexClient = await integrationService.getPlexClient(
      user.plexToken || undefined
    );

    if (!plexClient) {
      return res.status(404).json({
        success: false,
        message: 'Plex integration not available',
      });
    }

    try {
      const plexUser = await plexClient.getUser();
      res.json({
        success: true,
        data: plexUser,
      });
    } catch (error) {
<<<<<<< HEAD
      logger.error('Failed to get Plex user', {
        userId: user.id,
        error: error.message,
      });
=======
      logger.error('Failed to get Plex user', { userId: user.id, error: getErrorMessage(error) });
>>>>>>> 3daae1b0
      res.status(500).json({
        success: false,
        message: 'Failed to retrieve Plex user data',
      });
    }
  })
);

router.get(
  '/plex/servers',
  authMiddleware(),
  asyncHandler(async (req, res) => {
    const user = req.user!;
    const plexClient = await integrationService.getPlexClient(
      user.plexToken || undefined
    );

    if (!plexClient) {
      return res.status(404).json({
        success: false,
        message: 'Plex integration not available',
      });
    }

    try {
      const servers = await plexClient.getServers();
      res.json({
        success: true,
        data: servers,
      });
    } catch (error) {
<<<<<<< HEAD
      logger.error('Failed to get Plex servers', {
        userId: user.id,
        error: error.message,
      });
=======
      logger.error('Failed to get Plex servers', { userId: user.id, error: getErrorMessage(error) });
>>>>>>> 3daae1b0
      res.status(500).json({
        success: false,
        message: 'Failed to retrieve Plex servers',
      });
    }
  })
);

router.get(
  '/plex/libraries',
  authMiddleware(),
  asyncHandler(async (req, res) => {
    const user = req.user!;
    const { serverUrl } = req.query;
    const plexClient = await integrationService.getPlexClient(
      user.plexToken || undefined
    );

    if (!plexClient) {
      return res.status(404).json({
        success: false,
        message: 'Plex integration not available',
      });
    }

    try {
      const libraries = await plexClient.getLibraries(serverUrl as string);
      res.json({
        success: true,
        data: libraries,
      });
    } catch (error) {
<<<<<<< HEAD
      logger.error('Failed to get Plex libraries', {
        userId: user.id,
        error: error.message,
      });
=======
      logger.error('Failed to get Plex libraries', { userId: user.id, error: getErrorMessage(error) });
>>>>>>> 3daae1b0
      res.status(500).json({
        success: false,
        message: 'Failed to retrieve Plex libraries',
      });
    }
  })
);

router.get(
  '/plex/recently-added',
  authMiddleware(),
  asyncHandler(async (req, res) => {
    const user = req.user!;
    const { serverUrl, limit } = req.query;
    const plexClient = await integrationService.getPlexClient(
      user.plexToken || undefined
    );

    if (!plexClient) {
      return res.status(404).json({
        success: false,
        message: 'Plex integration not available',
      });
    }

    try {
      const recentlyAdded = await plexClient.getRecentlyAdded(
        serverUrl as string,
        limit ? parseInt(limit as string) : 10
      );
      res.json({
        success: true,
        data: recentlyAdded,
      });
    } catch (error) {
<<<<<<< HEAD
      logger.error('Failed to get recently added media', {
        userId: user.id,
        error: error.message,
      });
=======
      logger.error('Failed to get recently added media', { userId: user.id, error: getErrorMessage(error) });
>>>>>>> 3daae1b0
      res.status(500).json({
        success: false,
        message: 'Failed to retrieve recently added media',
      });
    }
  })
);

router.get(
  '/plex/search',
  authMiddleware(),
  asyncHandler(async (req, res) => {
    const user = req.user!;
    const { query, serverUrl } = req.query;

    if (!query) {
      return res.status(400).json({
        success: false,
        message: 'Search query is required',
      });
    }

    const plexClient = await integrationService.getPlexClient(
      user.plexToken || undefined
    );

    if (!plexClient) {
      return res.status(404).json({
        success: false,
        message: 'Plex integration not available',
      });
    }

    try {
      const results = await plexClient.searchMedia(
        query as string,
        serverUrl as string
      );
      res.json({
        success: true,
        data: results,
      });
    } catch (error) {
<<<<<<< HEAD
      logger.error('Failed to search Plex media', {
        userId: user.id,
        query,
        error: error.message,
      });
=======
      logger.error('Failed to search Plex media', { userId: user.id, query, error: getErrorMessage(error) });
>>>>>>> 3daae1b0
      res.status(500).json({
        success: false,
        message: 'Failed to search media',
      });
    }
  })
);

// Overseerr integration routes
router.get(
  '/overseerr/status',
  authMiddleware(),
  asyncHandler(async (req, res) => {
    const overseerrClient = integrationService.getOverseerrClient();

    if (!overseerrClient) {
      return res.status(404).json({
        success: false,
        message: 'Overseerr integration not available',
      });
    }

    try {
      const status = await overseerrClient.getStatus();
      res.json({
        success: true,
        data: status,
      });
    } catch (error) {
      logger.error('Failed to get Overseerr status', { error: getErrorMessage(error) });
      res.status(500).json({
        success: false,
        message: 'Failed to retrieve Overseerr status',
      });
    }
  })
);

router.get(
  '/overseerr/requests',
  authMiddleware(),
  asyncHandler(async (req, res) => {
    const { take, skip, filter } = req.query;
    const overseerrClient = integrationService.getOverseerrClient();

    if (!overseerrClient) {
      return res.status(404).json({
        success: false,
        message: 'Overseerr integration not available',
      });
    }

    try {
      const requests = await overseerrClient.getRequests(
        take ? parseInt(take as string) : 20,
        skip ? parseInt(skip as string) : 0,
        filter
      );
      res.json({
        success: true,
        data: requests,
      });
    } catch (error) {
<<<<<<< HEAD
      logger.error('Failed to get Overseerr requests', {
        error: error.message,
      });
=======
      logger.error('Failed to get Overseerr requests', { error: getErrorMessage(error) });
>>>>>>> 3daae1b0
      res.status(500).json({
        success: false,
        message: 'Failed to retrieve media requests',
      });
    }
  })
);

router.post(
  '/overseerr/requests',
  authMiddleware(),
  asyncHandler(async (req, res) => {
    const overseerrClient = integrationService.getOverseerrClient();

    if (!overseerrClient) {
      return res.status(404).json({
        success: false,
        message: 'Overseerr integration not available',
      });
    }

    try {
      const request = await overseerrClient.createRequest(req.body);

      logger.info('Media request created via Overseerr', {
        userId: req.user!.id,
        requestId: request.id,
        mediaType: req.body.mediaType,
        mediaId: req.body.mediaId,
      });

      res.status(201).json({
        success: true,
        data: request,
      });
    } catch (error) {
      logger.error('Failed to create Overseerr request', {
        userId: req.user!.id,
        body: req.body,
        error: getErrorMessage(error),
      });
      res.status(500).json({
        success: false,
        message: 'Failed to create media request',
      });
    }
  })
);

router.get(
  '/overseerr/search',
  authMiddleware(),
  asyncHandler(async (req, res) => {
    const { query, type, page } = req.query;

    if (!query) {
      return res.status(400).json({
        success: false,
        message: 'Search query is required',
      });
    }

    const overseerrClient = integrationService.getOverseerrClient();

    if (!overseerrClient) {
      return res.status(404).json({
        success: false,
        message: 'Overseerr integration not available',
      });
    }

    try {
      const results = await overseerrClient.searchMedia(
        query as string,
        type as 'movie' | 'tv',
        page ? parseInt(page as string) : 1
      );
      res.json({
        success: true,
        data: results,
      });
    } catch (error) {
<<<<<<< HEAD
      logger.error('Failed to search media in Overseerr', {
        query,
        error: error.message,
      });
=======
      logger.error('Failed to search media in Overseerr', { query, error: getErrorMessage(error) });
>>>>>>> 3daae1b0
      res.status(500).json({
        success: false,
        message: 'Failed to search media',
      });
    }
  })
);

// Uptime Kuma integration routes
router.get(
  '/uptime-kuma/monitors',
  authMiddleware(),
  asyncHandler(async (req, res) => {
    const uptimeKumaClient = integrationService.getUptimeKumaClient();

    if (!uptimeKumaClient) {
      return res.status(404).json({
        success: false,
        message: 'Uptime Kuma integration not available',
      });
    }

    const monitors = Array.from(uptimeKumaClient.getMonitors().values());
    res.json({
      success: true,
      data: monitors,
    });
  })
);

router.get(
  '/uptime-kuma/stats',
  authMiddleware(),
  asyncHandler(async (req, res) => {
    const uptimeKumaClient = integrationService.getUptimeKumaClient();

    if (!uptimeKumaClient) {
      return res.status(404).json({
        success: false,
        message: 'Uptime Kuma integration not available',
      });
    }

    const stats = uptimeKumaClient.getStats();
    res.json({
      success: true,
      data: stats,
    });
  })
);

router.get(
  '/uptime-kuma/heartbeats',
  authMiddleware(),
  asyncHandler(async (req, res) => {
    const uptimeKumaClient = integrationService.getUptimeKumaClient();

    if (!uptimeKumaClient) {
      return res.status(404).json({
        success: false,
        message: 'Uptime Kuma integration not available',
      });
    }

    const heartbeats = Array.from(
      uptimeKumaClient.getLatestHeartbeats().values()
    );
    res.json({
      success: true,
      data: heartbeats,
    });
  })
);

// Management routes (admin only)
router.post(
  '/circuit-breakers/reset',
  authMiddleware(),
  asyncHandler(async (req, res) => {
    const user = req.user!;

    // Check if user has admin role
    if (user.role !== 'admin') {
      return res.status(403).json({
        success: false,
        message: 'Admin access required',
      });
    }

    const { service } = req.body;

    if (service) {
      const reset =
        await integrationService.resetServiceCircuitBreaker(service);
      if (!reset) {
        return res.status(404).json({
          success: false,
          message: `Service '${service}' not found or does not support circuit breaker reset`,
        });
      }

      res.json({
        success: true,
        message: `Circuit breaker reset for ${service}`,
      });
    } else {
      await integrationService.resetCircuitBreakers();
      res.json({
        success: true,
        message: 'All circuit breakers reset',
      });
    }
  })
);

router.post(
  '/configuration/refresh',
  authMiddleware(),
  asyncHandler(async (req, res) => {
    const user = req.user!;

    // Check if user has admin role
    if (user.role !== 'admin') {
      return res.status(403).json({
        success: false,
        message: 'Admin access required',
      });
    }

    await integrationService.refreshServiceConfiguration();
    res.json({
      success: true,
      message: 'Service configuration refreshed',
    });
  })
);

export default router;<|MERGE_RESOLUTION|>--- conflicted
+++ resolved
@@ -54,9 +54,7 @@
   authMiddleware(),
   asyncHandler(async (req, res) => {
     const user = req.user!;
-    const plexClient = await integrationService.getPlexClient(
-      user.plexToken || undefined
-    );
+    const plexClient = await integrationService.getPlexClient(user.plexToken || undefined);
 
     if (!plexClient) {
       return res.status(404).json({
@@ -72,14 +70,7 @@
         data: plexUser,
       });
     } catch (error) {
-<<<<<<< HEAD
-      logger.error('Failed to get Plex user', {
-        userId: user.id,
-        error: error.message,
-      });
-=======
       logger.error('Failed to get Plex user', { userId: user.id, error: getErrorMessage(error) });
->>>>>>> 3daae1b0
       res.status(500).json({
         success: false,
         message: 'Failed to retrieve Plex user data',
@@ -93,9 +84,7 @@
   authMiddleware(),
   asyncHandler(async (req, res) => {
     const user = req.user!;
-    const plexClient = await integrationService.getPlexClient(
-      user.plexToken || undefined
-    );
+    const plexClient = await integrationService.getPlexClient(user.plexToken || undefined);
 
     if (!plexClient) {
       return res.status(404).json({
@@ -111,14 +100,7 @@
         data: servers,
       });
     } catch (error) {
-<<<<<<< HEAD
-      logger.error('Failed to get Plex servers', {
-        userId: user.id,
-        error: error.message,
-      });
-=======
       logger.error('Failed to get Plex servers', { userId: user.id, error: getErrorMessage(error) });
->>>>>>> 3daae1b0
       res.status(500).json({
         success: false,
         message: 'Failed to retrieve Plex servers',
@@ -133,9 +115,7 @@
   asyncHandler(async (req, res) => {
     const user = req.user!;
     const { serverUrl } = req.query;
-    const plexClient = await integrationService.getPlexClient(
-      user.plexToken || undefined
-    );
+    const plexClient = await integrationService.getPlexClient(user.plexToken || undefined);
 
     if (!plexClient) {
       return res.status(404).json({
@@ -151,14 +131,7 @@
         data: libraries,
       });
     } catch (error) {
-<<<<<<< HEAD
-      logger.error('Failed to get Plex libraries', {
-        userId: user.id,
-        error: error.message,
-      });
-=======
       logger.error('Failed to get Plex libraries', { userId: user.id, error: getErrorMessage(error) });
->>>>>>> 3daae1b0
       res.status(500).json({
         success: false,
         message: 'Failed to retrieve Plex libraries',
@@ -173,9 +146,7 @@
   asyncHandler(async (req, res) => {
     const user = req.user!;
     const { serverUrl, limit } = req.query;
-    const plexClient = await integrationService.getPlexClient(
-      user.plexToken || undefined
-    );
+    const plexClient = await integrationService.getPlexClient(user.plexToken || undefined);
 
     if (!plexClient) {
       return res.status(404).json({
@@ -194,14 +165,7 @@
         data: recentlyAdded,
       });
     } catch (error) {
-<<<<<<< HEAD
-      logger.error('Failed to get recently added media', {
-        userId: user.id,
-        error: error.message,
-      });
-=======
       logger.error('Failed to get recently added media', { userId: user.id, error: getErrorMessage(error) });
->>>>>>> 3daae1b0
       res.status(500).json({
         success: false,
         message: 'Failed to retrieve recently added media',
@@ -224,9 +188,7 @@
       });
     }
 
-    const plexClient = await integrationService.getPlexClient(
-      user.plexToken || undefined
-    );
+    const plexClient = await integrationService.getPlexClient(user.plexToken || undefined);
 
     if (!plexClient) {
       return res.status(404).json({
@@ -236,24 +198,13 @@
     }
 
     try {
-      const results = await plexClient.searchMedia(
-        query as string,
-        serverUrl as string
-      );
+      const results = await plexClient.searchMedia(query as string, serverUrl as string);
       res.json({
         success: true,
         data: results,
       });
     } catch (error) {
-<<<<<<< HEAD
-      logger.error('Failed to search Plex media', {
-        userId: user.id,
-        query,
-        error: error.message,
-      });
-=======
       logger.error('Failed to search Plex media', { userId: user.id, query, error: getErrorMessage(error) });
->>>>>>> 3daae1b0
       res.status(500).json({
         success: false,
         message: 'Failed to search media',
@@ -317,13 +268,7 @@
         data: requests,
       });
     } catch (error) {
-<<<<<<< HEAD
-      logger.error('Failed to get Overseerr requests', {
-        error: error.message,
-      });
-=======
       logger.error('Failed to get Overseerr requests', { error: getErrorMessage(error) });
->>>>>>> 3daae1b0
       res.status(500).json({
         success: false,
         message: 'Failed to retrieve media requests',
@@ -406,14 +351,7 @@
         data: results,
       });
     } catch (error) {
-<<<<<<< HEAD
-      logger.error('Failed to search media in Overseerr', {
-        query,
-        error: error.message,
-      });
-=======
       logger.error('Failed to search media in Overseerr', { query, error: getErrorMessage(error) });
->>>>>>> 3daae1b0
       res.status(500).json({
         success: false,
         message: 'Failed to search media',
@@ -478,9 +416,7 @@
       });
     }
 
-    const heartbeats = Array.from(
-      uptimeKumaClient.getLatestHeartbeats().values()
-    );
+    const heartbeats = Array.from(uptimeKumaClient.getLatestHeartbeats().values());
     res.json({
       success: true,
       data: heartbeats,
@@ -506,8 +442,7 @@
     const { service } = req.body;
 
     if (service) {
-      const reset =
-        await integrationService.resetServiceCircuitBreaker(service);
+      const reset = await integrationService.resetServiceCircuitBreaker(service);
       if (!reset) {
         return res.status(404).json({
           success: false,
