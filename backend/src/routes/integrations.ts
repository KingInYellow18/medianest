// @ts-nocheck
import express from 'express';

import { authMiddleware } from '../middleware/auth';
import { IntegrationService } from '../services/integration.service';
import { asyncHandler } from '../utils/async-handler';
import { logger } from '../utils/logger';
import { getErrorMessage } from '../utils/error-handling';
<<<<<<< HEAD
=======
import { CatchError } from '../types/common';
>>>>>>> 18e5b1b0

const router = express.Router();

// Global integration service instance (will be initialized in server.ts)
let integrationService: IntegrationService;

export function setIntegrationService(service: IntegrationService) {
  integrationService = service;
}

// Health endpoints
router.get(
  '/health',
  asyncHandler(async (req, res) => {
    const overallHealth = integrationService.getOverallSystemHealth();

    res.json({
      success: true,
      data: overallHealth,
    });
  }),
);

router.get(
  '/health/:service',
  asyncHandler(async (req, res) => {
    const { service } = req.params;
    const health = integrationService.getServiceHealth(service);

    if (!health) {
      return res.status(404).json({
        success: false,
        message: `Service '${service}' not found`,
      });
    }

    res.json({
      success: true,
      data: health,
    });
  }),
);

// Plex integration routes
router.get(
  '/plex/user',
  authMiddleware(),
  asyncHandler(async (req, res) => {
    const user = req.user!;
    const plexClient = await integrationService.getPlexClient(user.plexToken || undefined);

    if (!plexClient) {
      return res.status(404).json({
        success: false,
        message: 'Plex integration not available',
      });
    }

    try {
      const plexUser = await plexClient.getUser();
      res.json({
        success: true,
        data: plexUser,
      });
<<<<<<< HEAD
    } catch (error: any) {
=======
    } catch (error: CatchError) {
>>>>>>> 18e5b1b0
      logger.error('Failed to get Plex user', { userId: user.id, error: getErrorMessage(error) });
      res.status(500).json({
        success: false,
        message: 'Failed to retrieve Plex user data',
      });
    }
  }),
);

router.get(
  '/plex/servers',
  authMiddleware(),
  asyncHandler(async (req, res) => {
    const user = req.user!;
    const plexClient = await integrationService.getPlexClient(user.plexToken || undefined);

    if (!plexClient) {
      return res.status(404).json({
        success: false,
        message: 'Plex integration not available',
      });
    }

    try {
      const servers = await plexClient.getServers();
      res.json({
        success: true,
        data: servers,
      });
<<<<<<< HEAD
    } catch (error: any) {
=======
    } catch (error: CatchError) {
>>>>>>> 18e5b1b0
      logger.error('Failed to get Plex servers', {
        userId: user.id,
        error: getErrorMessage(error),
      });
      res.status(500).json({
        success: false,
        message: 'Failed to retrieve Plex servers',
      });
    }
  }),
);

router.get(
  '/plex/libraries',
  authMiddleware(),
  asyncHandler(async (req, res) => {
    const user = req.user!;
    const { serverUrl } = req.query;
    const plexClient = await integrationService.getPlexClient(user.plexToken || undefined);

    if (!plexClient) {
      return res.status(404).json({
        success: false,
        message: 'Plex integration not available',
      });
    }

    try {
      const libraries = await plexClient.getLibraries(serverUrl as string);
      res.json({
        success: true,
        data: libraries,
      });
<<<<<<< HEAD
    } catch (error: any) {
=======
    } catch (error: CatchError) {
>>>>>>> 18e5b1b0
      logger.error('Failed to get Plex libraries', {
        userId: user.id,
        error: getErrorMessage(error),
      });
      res.status(500).json({
        success: false,
        message: 'Failed to retrieve Plex libraries',
      });
    }
  }),
);

router.get(
  '/plex/recently-added',
  authMiddleware(),
  asyncHandler(async (req, res) => {
    const user = req.user!;
    const { serverUrl, limit } = req.query;
    const plexClient = await integrationService.getPlexClient(user.plexToken || undefined);

    if (!plexClient) {
      return res.status(404).json({
        success: false,
        message: 'Plex integration not available',
      });
    }

    try {
      const recentlyAdded = await plexClient.getRecentlyAdded(
        serverUrl as string,
        limit ? parseInt(limit as string) : 10,
      );
      res.json({
        success: true,
        data: recentlyAdded,
      });
<<<<<<< HEAD
    } catch (error: any) {
=======
    } catch (error: CatchError) {
>>>>>>> 18e5b1b0
      logger.error('Failed to get recently added media', {
        userId: user.id,
        error: getErrorMessage(error),
      });
      res.status(500).json({
        success: false,
        message: 'Failed to retrieve recently added media',
      });
    }
  }),
);

router.get(
  '/plex/search',
  authMiddleware(),
  asyncHandler(async (req, res) => {
    const user = req.user!;
    const { query, serverUrl } = req.query;

    if (!query) {
      return res.status(400).json({
        success: false,
        message: 'Search query is required',
      });
    }

    const plexClient = await integrationService.getPlexClient(user.plexToken || undefined);

    if (!plexClient) {
      return res.status(404).json({
        success: false,
        message: 'Plex integration not available',
      });
    }

    try {
      const results = await plexClient.searchMedia(query as string, serverUrl as string);
      res.json({
        success: true,
        data: results,
      });
<<<<<<< HEAD
    } catch (error: any) {
=======
    } catch (error: CatchError) {
>>>>>>> 18e5b1b0
      logger.error('Failed to search Plex media', {
        userId: user.id,
        query,
        error: getErrorMessage(error),
      });
      res.status(500).json({
        success: false,
        message: 'Failed to search media',
      });
    }
  }),
);

// Overseerr integration routes
router.get(
  '/overseerr/status',
  authMiddleware(),
  asyncHandler(async (req, res) => {
    const overseerrClient = integrationService.getOverseerrClient();

    if (!overseerrClient) {
      return res.status(404).json({
        success: false,
        message: 'Overseerr integration not available',
      });
    }

    try {
      const status = await overseerrClient.getStatus();
      res.json({
        success: true,
        data: status,
      });
<<<<<<< HEAD
    } catch (error: any) {
=======
    } catch (error: CatchError) {
>>>>>>> 18e5b1b0
      logger.error('Failed to get Overseerr status', { error: getErrorMessage(error) });
      res.status(500).json({
        success: false,
        message: 'Failed to retrieve Overseerr status',
      });
    }
  }),
);

router.get(
  '/overseerr/requests',
  authMiddleware(),
  asyncHandler(async (req, res) => {
    const { take, skip, filter } = req.query;
    const overseerrClient = integrationService.getOverseerrClient();

    if (!overseerrClient) {
      return res.status(404).json({
        success: false,
        message: 'Overseerr integration not available',
      });
    }

    try {
      const requests = await overseerrClient.getRequests(
        take ? parseInt(take as string) : 20,
        skip ? parseInt(skip as string) : 0,
<<<<<<< HEAD
        filter as string,
=======
        filter as string
>>>>>>> 18e5b1b0
      );
      res.json({
        success: true,
        data: requests,
      });
<<<<<<< HEAD
    } catch (error: any) {
=======
    } catch (error: CatchError) {
>>>>>>> 18e5b1b0
      logger.error('Failed to get Overseerr requests', { error: getErrorMessage(error) });
      res.status(500).json({
        success: false,
        message: 'Failed to retrieve media requests',
      });
    }
  }),
);

router.post(
  '/overseerr/requests',
  authMiddleware(),
  asyncHandler(async (req, res) => {
    const overseerrClient = integrationService.getOverseerrClient();

    if (!overseerrClient) {
      return res.status(404).json({
        success: false,
        message: 'Overseerr integration not available',
      });
    }

    try {
      const request = await overseerrClient.createRequest(req.body);

      logger.info('Media request created via Overseerr', {
        userId: req.user!.id,
        requestId: request.id,
        mediaType: req.body.mediaType,
        mediaId: req.body.mediaId,
      });

      res.status(201).json({
        success: true,
        data: request,
      });
<<<<<<< HEAD
    } catch (error: any) {
=======
    } catch (error: CatchError) {
>>>>>>> 18e5b1b0
      logger.error('Failed to create Overseerr request', {
        userId: req.user!.id,
        body: req.body,
        error: getErrorMessage(error),
      });
      res.status(500).json({
        success: false,
        message: 'Failed to create media request',
      });
    }
  }),
);

router.get(
  '/overseerr/search',
  authMiddleware(),
  asyncHandler(async (req, res) => {
    const { query, type, page } = req.query;

    if (!query) {
      return res.status(400).json({
        success: false,
        message: 'Search query is required',
      });
    }

    const overseerrClient = integrationService.getOverseerrClient();

    if (!overseerrClient) {
      return res.status(404).json({
        success: false,
        message: 'Overseerr integration not available',
      });
    }

    try {
      const results = await overseerrClient.searchMedia(
        query as string,
        type as 'movie' | 'tv' | undefined,
<<<<<<< HEAD
        page ? parseInt(page as string) : 1,
=======
        page ? parseInt(page as string) : 1
>>>>>>> 18e5b1b0
      );
      res.json({
        success: true,
        data: results,
      });
<<<<<<< HEAD
    } catch (error: any) {
=======
    } catch (error: CatchError) {
>>>>>>> 18e5b1b0
      logger.error('Failed to search media in Overseerr', { query, error: getErrorMessage(error) });
      res.status(500).json({
        success: false,
        message: 'Failed to search media',
      });
    }
  }),
);

// Uptime Kuma integration routes
router.get(
  '/uptime-kuma/monitors',
  authMiddleware(),
  asyncHandler(async (req, res) => {
    const uptimeKumaClient = integrationService.getUptimeKumaClient();

    if (!uptimeKumaClient) {
      return res.status(404).json({
        success: false,
        message: 'Uptime Kuma integration not available',
      });
    }

    const monitors = Array.from(uptimeKumaClient.getMonitors().values());
    res.json({
      success: true,
      data: monitors,
    });
  }),
);

router.get(
  '/uptime-kuma/stats',
  authMiddleware(),
  asyncHandler(async (req, res) => {
    const uptimeKumaClient = integrationService.getUptimeKumaClient();

    if (!uptimeKumaClient) {
      return res.status(404).json({
        success: false,
        message: 'Uptime Kuma integration not available',
      });
    }

    const stats = uptimeKumaClient.getStats();
    res.json({
      success: true,
      data: stats,
    });
  }),
);

router.get(
  '/uptime-kuma/heartbeats',
  authMiddleware(),
  asyncHandler(async (req, res) => {
    const uptimeKumaClient = integrationService.getUptimeKumaClient();

    if (!uptimeKumaClient) {
      return res.status(404).json({
        success: false,
        message: 'Uptime Kuma integration not available',
      });
    }

    const heartbeats = Array.from(uptimeKumaClient.getLatestHeartbeats().values());
    res.json({
      success: true,
      data: heartbeats,
    });
  }),
);

// Management routes (admin only)
router.post(
  '/circuit-breakers/reset',
  authMiddleware(),
  asyncHandler(async (req, res) => {
    const user = req.user!;

    // Check if user has admin role
    if (user.role !== 'admin') {
      return res.status(403).json({
        success: false,
        message: 'Admin access required',
      });
    }

    const { service }: { service?: string } = req.body;

    if (service && typeof service === 'string') {
      const reset = await integrationService.resetServiceCircuitBreaker(service);
      if (!reset) {
        return res.status(404).json({
          success: false,
          message: `Service '${service}' not found or does not support circuit breaker reset`,
        });
      }

      res.json({
        success: true,
        message: `Circuit breaker reset for ${service}`,
      });
    } else {
      await integrationService.resetCircuitBreakers();
      res.json({
        success: true,
        message: 'All circuit breakers reset',
      });
    }
  }),
);

router.post(
  '/configuration/refresh',
  authMiddleware(),
  asyncHandler(async (req, res) => {
    const user = req.user!;

    // Check if user has admin role
    if (user.role !== 'admin') {
      return res.status(403).json({
        success: false,
        message: 'Admin access required',
      });
    }

    await integrationService.refreshServiceConfiguration();
    res.json({
      success: true,
      message: 'Service configuration refreshed',
    });
  }),
);

export default router;<|MERGE_RESOLUTION|>--- conflicted
+++ resolved
@@ -6,10 +6,7 @@
 import { asyncHandler } from '../utils/async-handler';
 import { logger } from '../utils/logger';
 import { getErrorMessage } from '../utils/error-handling';
-<<<<<<< HEAD
-=======
 import { CatchError } from '../types/common';
->>>>>>> 18e5b1b0
 
 const router = express.Router();
 
@@ -74,11 +71,7 @@
         success: true,
         data: plexUser,
       });
-<<<<<<< HEAD
-    } catch (error: any) {
-=======
-    } catch (error: CatchError) {
->>>>>>> 18e5b1b0
+    } catch (error: CatchError) {
       logger.error('Failed to get Plex user', { userId: user.id, error: getErrorMessage(error) });
       res.status(500).json({
         success: false,
@@ -108,11 +101,7 @@
         success: true,
         data: servers,
       });
-<<<<<<< HEAD
-    } catch (error: any) {
-=======
-    } catch (error: CatchError) {
->>>>>>> 18e5b1b0
+    } catch (error: CatchError) {
       logger.error('Failed to get Plex servers', {
         userId: user.id,
         error: getErrorMessage(error),
@@ -146,11 +135,7 @@
         success: true,
         data: libraries,
       });
-<<<<<<< HEAD
-    } catch (error: any) {
-=======
-    } catch (error: CatchError) {
->>>>>>> 18e5b1b0
+    } catch (error: CatchError) {
       logger.error('Failed to get Plex libraries', {
         userId: user.id,
         error: getErrorMessage(error),
@@ -187,11 +172,7 @@
         success: true,
         data: recentlyAdded,
       });
-<<<<<<< HEAD
-    } catch (error: any) {
-=======
-    } catch (error: CatchError) {
->>>>>>> 18e5b1b0
+    } catch (error: CatchError) {
       logger.error('Failed to get recently added media', {
         userId: user.id,
         error: getErrorMessage(error),
@@ -233,11 +214,7 @@
         success: true,
         data: results,
       });
-<<<<<<< HEAD
-    } catch (error: any) {
-=======
-    } catch (error: CatchError) {
->>>>>>> 18e5b1b0
+    } catch (error: CatchError) {
       logger.error('Failed to search Plex media', {
         userId: user.id,
         query,
@@ -271,11 +248,7 @@
         success: true,
         data: status,
       });
-<<<<<<< HEAD
-    } catch (error: any) {
-=======
-    } catch (error: CatchError) {
->>>>>>> 18e5b1b0
+    } catch (error: CatchError) {
       logger.error('Failed to get Overseerr status', { error: getErrorMessage(error) });
       res.status(500).json({
         success: false,
@@ -303,21 +276,13 @@
       const requests = await overseerrClient.getRequests(
         take ? parseInt(take as string) : 20,
         skip ? parseInt(skip as string) : 0,
-<<<<<<< HEAD
-        filter as string,
-=======
         filter as string
->>>>>>> 18e5b1b0
       );
       res.json({
         success: true,
         data: requests,
       });
-<<<<<<< HEAD
-    } catch (error: any) {
-=======
-    } catch (error: CatchError) {
->>>>>>> 18e5b1b0
+    } catch (error: CatchError) {
       logger.error('Failed to get Overseerr requests', { error: getErrorMessage(error) });
       res.status(500).json({
         success: false,
@@ -354,11 +319,7 @@
         success: true,
         data: request,
       });
-<<<<<<< HEAD
-    } catch (error: any) {
-=======
-    } catch (error: CatchError) {
->>>>>>> 18e5b1b0
+    } catch (error: CatchError) {
       logger.error('Failed to create Overseerr request', {
         userId: req.user!.id,
         body: req.body,
@@ -398,21 +359,13 @@
       const results = await overseerrClient.searchMedia(
         query as string,
         type as 'movie' | 'tv' | undefined,
-<<<<<<< HEAD
-        page ? parseInt(page as string) : 1,
-=======
         page ? parseInt(page as string) : 1
->>>>>>> 18e5b1b0
       );
       res.json({
         success: true,
         data: results,
       });
-<<<<<<< HEAD
-    } catch (error: any) {
-=======
-    } catch (error: CatchError) {
->>>>>>> 18e5b1b0
+    } catch (error: CatchError) {
       logger.error('Failed to search media in Overseerr', { query, error: getErrorMessage(error) });
       res.status(500).json({
         success: false,
