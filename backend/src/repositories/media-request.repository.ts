import { MediaRequest, Prisma } from '@prisma/client';

// @ts-ignore
import {
  NotFoundError, // @ts-ignore
} from '@medianest/shared';

import { BaseRepository, PaginationOptions, PaginatedResult } from './base.repository';
<<<<<<< HEAD
=======
import { CatchError } from '../types/common';
>>>>>>> 18e5b1b0

export interface CreateMediaRequestInput {
  userId: string;
  title: string;
  mediaType: string;
  tmdbId?: string;
  overseerrId?: string;
}

export interface UpdateMediaRequestInput {
  status?: string;
  overseerrId?: string;
  completedAt?: Date;
}

export interface MediaRequestFilters {
  userId?: string;
  status?: string;
  mediaType?: string;
  createdAfter?: Date;
  createdBefore?: Date;
}

export class MediaRequestRepository extends BaseRepository<
  MediaRequest,
  CreateMediaRequestInput,
  UpdateMediaRequestInput
> {
  async findById(id: string): Promise<MediaRequest | null> {
    try {
      return await this.prisma.mediaRequest.findUnique({
        where: { id },
        include: {
          user: {
            select: {
              id: true,
              email: true,
              name: true,
              plexUsername: true,
            },
          },
        },
      });
<<<<<<< HEAD
    } catch (error: any) {
=======
    } catch (error: CatchError) {
>>>>>>> 18e5b1b0
      this.handleDatabaseError(error);
    }
  }

  async findByUser(
    userId: string,
    options: PaginationOptions = {},
  ): Promise<PaginatedResult<MediaRequest>> {
    return this.paginate<MediaRequest>(this.prisma.mediaRequest, { userId }, options, undefined, {
      user: {
        select: {
          id: true,
          email: true,
          name: true,
          plexUsername: true,
        },
      },
    });
  }

  async findByFilters(
    filters: MediaRequestFilters,
    options: PaginationOptions = {},
  ): Promise<PaginatedResult<MediaRequest>> {
    const where: Prisma.MediaRequestWhereInput = {};

    if (filters.userId) where.userId = filters.userId;
    if (filters.status) where.status = filters.status;
    if (filters.mediaType) where.mediaType = filters.mediaType;

    if (filters.createdAfter || filters.createdBefore) {
      where.createdAt = {};
      if (filters.createdAfter) where.createdAt.gte = filters.createdAfter;
      if (filters.createdBefore) where.createdAt.lte = filters.createdBefore;
    }

    return this.paginate<MediaRequest>(this.prisma.mediaRequest, where, options, undefined, {
      user: {
        select: {
          id: true,
          email: true,
          name: true,
          plexUsername: true,
        },
      },
    });
  }

  async create(data: CreateMediaRequestInput): Promise<MediaRequest> {
    try {
      return await this.prisma.mediaRequest.create({
        data,
        include: {
          user: {
            select: {
              id: true,
              email: true,
              name: true,
              plexUsername: true,
            },
          },
        },
      });
<<<<<<< HEAD
    } catch (error: any) {
=======
    } catch (error: CatchError) {
>>>>>>> 18e5b1b0
      this.handleDatabaseError(error);
    }
  }

  async update(id: string, data: UpdateMediaRequestInput): Promise<MediaRequest> {
    try {
      const exists = await this.prisma.mediaRequest.findUnique({
        where: { id },
        select: { id: true },
      });

      if (!exists) {
        throw new NotFoundError('Media request');
      }

      return await this.prisma.mediaRequest.update({
        where: { id },
        data,
        include: {
          user: {
            select: {
              id: true,
              email: true,
              name: true,
              plexUsername: true,
            },
          },
        },
      });
<<<<<<< HEAD
    } catch (error: any) {
=======
    } catch (error: CatchError) {
>>>>>>> 18e5b1b0
      this.handleDatabaseError(error);
    }
  }

  async updateStatus(id: string, status: string): Promise<MediaRequest> {
    const data: UpdateMediaRequestInput = { status };

    if (status === 'completed' || status === 'available') {
      data.completedAt = new Date();
    }

    return this.update(id, data);
  }

  async bulkUpdateStatus(requestIds: string[], status: string): Promise<number> {
    try {
      const data: Prisma.MediaRequestUpdateManyMutationInput = { status };

      if (status === 'completed' || status === 'available') {
        data.completedAt = new Date();
      }

      const result = await this.prisma.mediaRequest.updateMany({
        where: {
          id: { in: requestIds },
        },
        data,
      });

      return result.count;
<<<<<<< HEAD
    } catch (error: any) {
=======
    } catch (error: CatchError) {
>>>>>>> 18e5b1b0
      this.handleDatabaseError(error);
    }
  }

  async delete(id: string): Promise<MediaRequest> {
    try {
      return await this.prisma.mediaRequest.delete({
        where: { id },
      });
<<<<<<< HEAD
    } catch (error: any) {
=======
    } catch (error: CatchError) {
>>>>>>> 18e5b1b0
      this.handleDatabaseError(error);
    }
  }

  async countByStatus(status?: string): Promise<number> {
    return this.prisma.mediaRequest.count({
      where: status ? { status } : undefined,
    });
  }

  async countByUser(userId: string): Promise<number> {
    return this.prisma.mediaRequest.count({
      where: { userId },
    });
  }

  async getUserRequestStats(userId: string): Promise<Record<string, number>> {
    const requests = await this.prisma.mediaRequest.groupBy({
      by: ['status'],
      where: { userId },
      _count: true,
    });

<<<<<<< HEAD
    return requests.reduce(
      (acc, item) => {
        acc[item.status] = item._count;
        return acc;
      },
      {} as Record<string, number>,
    );
=======
    return requests.reduce((acc, item) => {
      acc[item.status] = item._count;
      return acc;
    }, {} as Record<string, number>);
>>>>>>> 18e5b1b0
  }

  async getRecentRequests(limit: number = 10, offset: number = 0): Promise<MediaRequest[]> {
    return this.prisma.mediaRequest.findMany({
      take: limit,
      skip: offset,
      orderBy: { createdAt: 'desc' },
      include: {
        user: {
          select: {
            id: true,
            email: true,
            name: true,
            plexUsername: true,
          },
        },
      },
    });
  }

  async findByTmdbId(tmdbId: number | string, mediaType: string): Promise<MediaRequest | null> {
    return this.prisma.mediaRequest.findFirst({
      where: {
        tmdbId: String(tmdbId),
        mediaType,
      },
    });
  }

  async findByOverseerrId(overseerrId: string): Promise<MediaRequest | null> {
    return this.prisma.mediaRequest.findFirst({
      where: { overseerrId },
    });
  }

  async getCountsByStatus(userId: string): Promise<Record<string, number> & { total: number }> {
    const counts = await this.getUserRequestStats(userId);
    const total = Object.values(counts).reduce((sum, count) => sum + count, 0);

    return {
      ...counts,
      total,
      pending: counts.pending || 0,
      approved: counts.approved || 0,
      available: counts.available || 0,
      failed: counts.failed || 0,
    };
  }

  async count(filters: MediaRequestFilters = {}): Promise<number> {
    const where: any = {};

    if (filters.userId) where.userId = filters.userId;
    if (filters.status) where.status = filters.status;
    if (filters.mediaType) where.mediaType = filters.mediaType;

    if (filters.createdAfter || filters.createdBefore) {
      where.createdAt = {};
      if (filters.createdAfter) where.createdAt.gte = filters.createdAfter;
      if (filters.createdBefore) where.createdAt.lte = filters.createdBefore;
    }

    try {
      return await this.prisma.mediaRequest.count({ where });
<<<<<<< HEAD
    } catch (error: any) {
=======
    } catch (error: CatchError) {
>>>>>>> 18e5b1b0
      this.handleDatabaseError(error);
    }
  }

  async findMany(
    filters: MediaRequestFilters = {},
<<<<<<< HEAD
    options: { skip?: number; take?: number; orderBy?: any } = {},
=======
    options: { skip?: number; take?: number; orderBy?: any } = {}
>>>>>>> 18e5b1b0
  ): Promise<MediaRequest[]> {
    const where: any = {};

    if (filters.userId) where.userId = filters.userId;
    if (filters.status) where.status = filters.status;
    if (filters.mediaType) where.mediaType = filters.mediaType;

    if (filters.createdAfter || filters.createdBefore) {
      where.createdAt = {};
      if (filters.createdAfter) where.createdAt.gte = filters.createdAfter;
      if (filters.createdBefore) where.createdAt.lte = filters.createdBefore;
    }

    try {
      return await this.prisma.mediaRequest.findMany({
        where,
        skip: options.skip,
        take: options.take,
        orderBy: options.orderBy,
        include: {
          user: {
            select: {
              id: true,
              email: true,
              name: true,
              plexUsername: true,
            },
          },
        },
      });
<<<<<<< HEAD
    } catch (error: any) {
=======
    } catch (error: CatchError) {
>>>>>>> 18e5b1b0
      this.handleDatabaseError(error);
    }
  }
}<|MERGE_RESOLUTION|>--- conflicted
+++ resolved
@@ -6,10 +6,7 @@
 } from '@medianest/shared';
 
 import { BaseRepository, PaginationOptions, PaginatedResult } from './base.repository';
-<<<<<<< HEAD
-=======
 import { CatchError } from '../types/common';
->>>>>>> 18e5b1b0
 
 export interface CreateMediaRequestInput {
   userId: string;
@@ -53,11 +50,7 @@
           },
         },
       });
-<<<<<<< HEAD
-    } catch (error: any) {
-=======
-    } catch (error: CatchError) {
->>>>>>> 18e5b1b0
+    } catch (error: CatchError) {
       this.handleDatabaseError(error);
     }
   }
@@ -121,11 +114,7 @@
           },
         },
       });
-<<<<<<< HEAD
-    } catch (error: any) {
-=======
-    } catch (error: CatchError) {
->>>>>>> 18e5b1b0
+    } catch (error: CatchError) {
       this.handleDatabaseError(error);
     }
   }
@@ -155,11 +144,7 @@
           },
         },
       });
-<<<<<<< HEAD
-    } catch (error: any) {
-=======
-    } catch (error: CatchError) {
->>>>>>> 18e5b1b0
+    } catch (error: CatchError) {
       this.handleDatabaseError(error);
     }
   }
@@ -190,11 +175,7 @@
       });
 
       return result.count;
-<<<<<<< HEAD
-    } catch (error: any) {
-=======
-    } catch (error: CatchError) {
->>>>>>> 18e5b1b0
+    } catch (error: CatchError) {
       this.handleDatabaseError(error);
     }
   }
@@ -204,11 +185,7 @@
       return await this.prisma.mediaRequest.delete({
         where: { id },
       });
-<<<<<<< HEAD
-    } catch (error: any) {
-=======
-    } catch (error: CatchError) {
->>>>>>> 18e5b1b0
+    } catch (error: CatchError) {
       this.handleDatabaseError(error);
     }
   }
@@ -232,20 +209,10 @@
       _count: true,
     });
 
-<<<<<<< HEAD
-    return requests.reduce(
-      (acc, item) => {
-        acc[item.status] = item._count;
-        return acc;
-      },
-      {} as Record<string, number>,
-    );
-=======
     return requests.reduce((acc, item) => {
       acc[item.status] = item._count;
       return acc;
     }, {} as Record<string, number>);
->>>>>>> 18e5b1b0
   }
 
   async getRecentRequests(limit: number = 10, offset: number = 0): Promise<MediaRequest[]> {
@@ -310,22 +277,14 @@
 
     try {
       return await this.prisma.mediaRequest.count({ where });
-<<<<<<< HEAD
-    } catch (error: any) {
-=======
-    } catch (error: CatchError) {
->>>>>>> 18e5b1b0
+    } catch (error: CatchError) {
       this.handleDatabaseError(error);
     }
   }
 
   async findMany(
     filters: MediaRequestFilters = {},
-<<<<<<< HEAD
-    options: { skip?: number; take?: number; orderBy?: any } = {},
-=======
     options: { skip?: number; take?: number; orderBy?: any } = {}
->>>>>>> 18e5b1b0
   ): Promise<MediaRequest[]> {
     const where: any = {};
 
@@ -356,11 +315,7 @@
           },
         },
       });
-<<<<<<< HEAD
-    } catch (error: any) {
-=======
-    } catch (error: CatchError) {
->>>>>>> 18e5b1b0
+    } catch (error: CatchError) {
       this.handleDatabaseError(error);
     }
   }
