import crypto from 'crypto';

import { SessionToken, Prisma } from '@prisma/client';

// @ts-ignore
import {
  NotFoundError, // @ts-ignore
} from '@medianest/shared';

import { BaseRepository } from './base.repository';
import { CatchError } from '../types/common';

export interface CreateSessionTokenInput {
  userId: string;
  expiresAt: Date;
  token?: string;
  deviceId?: string;
}

export class SessionTokenRepository extends BaseRepository<
  SessionToken,
  CreateSessionTokenInput,
  any
> {
  private hashToken(token: string): string {
    return crypto.createHash('sha256').update(token).digest('hex');
  }

  async create(
    data: CreateSessionTokenInput,
  ): Promise<{ token: string; sessionToken: SessionToken }> {
    try {
      // Generate a secure random token
      const rawToken = crypto.randomBytes(32).toString('hex');
      const tokenHash = this.hashToken(rawToken);

      const sessionToken = await this.prisma.sessionToken.create({
        data: {
          userId: data.userId,
          tokenHash,
          expiresAt: data.expiresAt,
        },
        include: {
          user: {
            select: {
              id: true,
              email: true,
              name: true,
              role: true,
              status: true,
            },
          },
        },
      });

      return {
        token: rawToken,
        sessionToken,
      };
<<<<<<< HEAD
    } catch (error: any) {
=======
    } catch (error: CatchError) {
>>>>>>> 18e5b1b0
      this.handleDatabaseError(error);
    }
  }

  async findByToken(token: string): Promise<SessionToken | null> {
    try {
      const tokenHash = this.hashToken(token);

      return await this.prisma.sessionToken.findUnique({
        where: { tokenHash },
        include: {
          user: {
            select: {
              id: true,
              email: true,
              name: true,
              role: true,
              status: true,
            },
          },
        },
      });
<<<<<<< HEAD
    } catch (error: any) {
=======
    } catch (error: CatchError) {
>>>>>>> 18e5b1b0
      this.handleDatabaseError(error);
    }
  }

  async findByUserId(userId: string): Promise<SessionToken[]> {
    try {
      return await this.prisma.sessionToken.findMany({
        where: { userId },
        orderBy: { createdAt: 'desc' },
      });
<<<<<<< HEAD
    } catch (error: any) {
=======
    } catch (error: CatchError) {
>>>>>>> 18e5b1b0
      this.handleDatabaseError(error);
    }
  }

  async validate(token: string): Promise<SessionToken | null> {
    const sessionToken = await this.findByToken(token);

    if (!sessionToken) {
      return null;
    }

    // Check if token is expired
    if (sessionToken.expiresAt < new Date()) {
      // Delete expired token
      await this.delete(sessionToken.id);
      return null;
    }

    // Update last used timestamp
    await this.updateLastUsed(sessionToken.id);

    return sessionToken;
  }

  async updateLastUsed(id: string): Promise<SessionToken> {
    try {
      return await this.prisma.sessionToken.update({
        where: { id },
        data: { lastUsedAt: new Date() },
      });
<<<<<<< HEAD
    } catch (error: any) {
=======
    } catch (error: CatchError) {
>>>>>>> 18e5b1b0
      this.handleDatabaseError(error);
    }
  }

  async delete(id: string): Promise<SessionToken> {
    try {
      return await this.prisma.sessionToken.delete({
        where: { id },
      });
<<<<<<< HEAD
    } catch (error: any) {
=======
    } catch (error: CatchError) {
>>>>>>> 18e5b1b0
      this.handleDatabaseError(error);
    }
  }

  async deleteByToken(token: string): Promise<SessionToken> {
    try {
      const tokenHash = this.hashToken(token);

      return await this.prisma.sessionToken.delete({
        where: { tokenHash },
      });
<<<<<<< HEAD
    } catch (error: any) {
=======
    } catch (error: CatchError) {
>>>>>>> 18e5b1b0
      this.handleDatabaseError(error);
    }
  }

  async deleteByUserId(userId: string): Promise<number> {
    try {
      const result = await this.prisma.sessionToken.deleteMany({
        where: { userId },
      });

      return result.count;
<<<<<<< HEAD
    } catch (error: any) {
=======
    } catch (error: CatchError) {
>>>>>>> 18e5b1b0
      this.handleDatabaseError(error);
    }
  }

  async deleteExpired(): Promise<number> {
    try {
      const result = await this.prisma.sessionToken.deleteMany({
        where: {
          expiresAt: {
            lt: new Date(),
          },
        },
      });

      return result.count;
<<<<<<< HEAD
    } catch (error: any) {
=======
    } catch (error: CatchError) {
>>>>>>> 18e5b1b0
      this.handleDatabaseError(error);
    }
  }

  async getActiveSessionCount(userId: string): Promise<number> {
    try {
      return await this.prisma.sessionToken.count({
        where: {
          userId,
          expiresAt: {
            gt: new Date(),
          },
        },
      });
<<<<<<< HEAD
    } catch (error: any) {
=======
    } catch (error: CatchError) {
>>>>>>> 18e5b1b0
      this.handleDatabaseError(error);
    }
  }

  async extendExpiry(id: string, newExpiryDate: Date): Promise<SessionToken> {
    try {
      return await this.prisma.sessionToken.update({
        where: { id },
        data: { expiresAt: newExpiryDate },
      });
<<<<<<< HEAD
    } catch (error: any) {
=======
    } catch (error: CatchError) {
>>>>>>> 18e5b1b0
      this.handleDatabaseError(error);
    }
  }
}<|MERGE_RESOLUTION|>--- conflicted
+++ resolved
@@ -57,11 +57,7 @@
         token: rawToken,
         sessionToken,
       };
-<<<<<<< HEAD
-    } catch (error: any) {
-=======
-    } catch (error: CatchError) {
->>>>>>> 18e5b1b0
+    } catch (error: CatchError) {
       this.handleDatabaseError(error);
     }
   }
@@ -84,11 +80,7 @@
           },
         },
       });
-<<<<<<< HEAD
-    } catch (error: any) {
-=======
-    } catch (error: CatchError) {
->>>>>>> 18e5b1b0
+    } catch (error: CatchError) {
       this.handleDatabaseError(error);
     }
   }
@@ -99,11 +91,7 @@
         where: { userId },
         orderBy: { createdAt: 'desc' },
       });
-<<<<<<< HEAD
-    } catch (error: any) {
-=======
-    } catch (error: CatchError) {
->>>>>>> 18e5b1b0
+    } catch (error: CatchError) {
       this.handleDatabaseError(error);
     }
   }
@@ -134,11 +122,7 @@
         where: { id },
         data: { lastUsedAt: new Date() },
       });
-<<<<<<< HEAD
-    } catch (error: any) {
-=======
-    } catch (error: CatchError) {
->>>>>>> 18e5b1b0
+    } catch (error: CatchError) {
       this.handleDatabaseError(error);
     }
   }
@@ -148,11 +132,7 @@
       return await this.prisma.sessionToken.delete({
         where: { id },
       });
-<<<<<<< HEAD
-    } catch (error: any) {
-=======
-    } catch (error: CatchError) {
->>>>>>> 18e5b1b0
+    } catch (error: CatchError) {
       this.handleDatabaseError(error);
     }
   }
@@ -164,11 +144,7 @@
       return await this.prisma.sessionToken.delete({
         where: { tokenHash },
       });
-<<<<<<< HEAD
-    } catch (error: any) {
-=======
-    } catch (error: CatchError) {
->>>>>>> 18e5b1b0
+    } catch (error: CatchError) {
       this.handleDatabaseError(error);
     }
   }
@@ -180,11 +156,7 @@
       });
 
       return result.count;
-<<<<<<< HEAD
-    } catch (error: any) {
-=======
-    } catch (error: CatchError) {
->>>>>>> 18e5b1b0
+    } catch (error: CatchError) {
       this.handleDatabaseError(error);
     }
   }
@@ -200,11 +172,7 @@
       });
 
       return result.count;
-<<<<<<< HEAD
-    } catch (error: any) {
-=======
-    } catch (error: CatchError) {
->>>>>>> 18e5b1b0
+    } catch (error: CatchError) {
       this.handleDatabaseError(error);
     }
   }
@@ -219,11 +187,7 @@
           },
         },
       });
-<<<<<<< HEAD
-    } catch (error: any) {
-=======
-    } catch (error: CatchError) {
->>>>>>> 18e5b1b0
+    } catch (error: CatchError) {
       this.handleDatabaseError(error);
     }
   }
@@ -234,11 +198,7 @@
         where: { id },
         data: { expiresAt: newExpiryDate },
       });
-<<<<<<< HEAD
-    } catch (error: any) {
-=======
-    } catch (error: CatchError) {
->>>>>>> 18e5b1b0
+    } catch (error: CatchError) {
       this.handleDatabaseError(error);
     }
   }
