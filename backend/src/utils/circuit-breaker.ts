import { EventEmitter } from 'events';
import { logger } from './logger';
<<<<<<< HEAD
=======
import { CatchError } from '../types/common';
import { toError } from '../types/error-types';
>>>>>>> 18e5b1b0

export interface CircuitBreakerOptions {
  failureThreshold: number;
  resetTimeout: number;
  monitoringPeriod: number;
  expectedErrors?: string[];
  halfOpenMaxCalls?: number;
  enableMetrics?: boolean;
}

export interface CircuitBreakerStats {
  state: CircuitBreakerState;
  failures: number;
  successes: number;
  requests: number;
  lastFailureTime: Date | null;
  lastSuccessTime: Date | null;
  nextAttempt?: Date;
  errorRate: number;
}

export enum CircuitBreakerState {
  CLOSED = 'CLOSED',
  OPEN = 'OPEN',
  HALF_OPEN = 'HALF_OPEN',
}

export class CircuitBreaker extends EventEmitter {
  private state: CircuitBreakerState = CircuitBreakerState.CLOSED;
  private failureCount = 0;
  private successCount = 0;
  private totalRequests = 0;
  private lastFailureTime: Date | null = null;
  private lastSuccessTime: Date | null = null;
<<<<<<< HEAD
  // @ts-ignore
  private nextRetryAt: Date | null = null;
  private halfOpenCalls = 0;
  private monitoringTimer: NodeJS.Timeout | null = null;

  constructor(
    private name: string,
    private options: CircuitBreakerOptions,
  ) {
    super();
    this.startMonitoring();

=======
  private nextRetryAt: Date | null = null;
  private halfOpenCalls = 0;
  private monitoringTimer: NodeJS.Timeout | null = null;

  constructor(private name: string, private options: CircuitBreakerOptions) {
    super();
    this.startMonitoring();

>>>>>>> 18e5b1b0
    // Emit initial state
    this.emit('stateChange', this.state, this.getStats());
  }

  async execute<T>(fn: () => Promise<T>): Promise<T> {
    if (this.state === CircuitBreakerState.OPEN) {
      if (this.shouldAttemptReset()) {
        this.transitionToHalfOpen();
      } else {
        const error = new Error(`Circuit breaker ${this.name} is OPEN`);
        error.name = 'CircuitBreakerError';
        this.emit('callRejected', error);
        throw error;
      }
    }

    if (
      this.state === CircuitBreakerState.HALF_OPEN &&
      this.halfOpenCalls >= (this.options.halfOpenMaxCalls || 3)
    ) {
      const error = new Error(
<<<<<<< HEAD
        `Circuit breaker is HALF_OPEN and max calls exceeded for ${this.name}`,
=======
        `Circuit breaker is HALF_OPEN and max calls exceeded for ${this.name}`
>>>>>>> 18e5b1b0
      );
      error.name = 'CircuitBreakerError';
      this.emit('callRejected', error);
      throw error;
    }

    this.totalRequests++;

    if (this.state === CircuitBreakerState.HALF_OPEN) {
      this.halfOpenCalls++;
    }

    const startTime = Date.now();

    try {
      const result = await fn();

      const duration = Date.now() - startTime;
      this.onSuccess(duration);

      return result;
<<<<<<< HEAD
    } catch (error: any) {
      const duration = Date.now() - startTime;
      // Convert non-Error objects to Error for internal processing
      const errorObj = (error as Error) ? error : new Error(String(error));
=======
    } catch (error: CatchError) {
      const duration = Date.now() - startTime;
      // Convert non-Error objects to Error using type guard
      const errorObj = this.toError(error);
>>>>>>> 18e5b1b0
      this.onFailure(errorObj, duration);
      // Re-throw the original error/value
      throw error;
    }
  }

  private onSuccess(duration: number): void {
    this.successCount++;
    this.lastSuccessTime = new Date();

    this.emit('callSucceeded', { duration, state: this.state });

    if (this.state === CircuitBreakerState.HALF_OPEN) {
      this.transitionToClosed();
    } else if (this.state === CircuitBreakerState.CLOSED) {
      // Reset failure count on successful calls only in closed state
      this.failureCount = 0;
    }
  }

  private onFailure(error: Error, duration: number): void {
    this.lastFailureTime = new Date();

    this.emit('callFailed', { error, duration, state: this.state });

    if (this.isExpectedError(error)) {
      logger.debug(`Expected error in circuit breaker ${this.name}`, {
<<<<<<< HEAD
        error: error.message as any,
=======
        error: error instanceof Error ? error.message : ('Unknown error' as any),
>>>>>>> 18e5b1b0
        state: this.state,
      });
      return; // Don't count expected errors as failures
    }

    // Only count unexpected errors as failures
    this.failureCount++;

    if (this.state === CircuitBreakerState.HALF_OPEN || this.shouldTransitionToOpen()) {
      this.transitionToOpen();
    }
  }

  private isExpectedError(error: Error): boolean {
    if (!this.options.expectedErrors) return false;

    return this.options.expectedErrors.some(
      (expectedError) =>
<<<<<<< HEAD
        (error.message as any)?.includes(expectedError) || error.name === expectedError,
=======
        (error.message as any)?.includes(expectedError) || error.name === expectedError
>>>>>>> 18e5b1b0
    );
  }

  private shouldTransitionToOpen(): boolean {
    return this.failureCount >= this.options.failureThreshold;
  }

  private shouldAttemptReset(): boolean {
<<<<<<< HEAD
    // @ts-ignore
    if (!this.nextRetryAt) return false;
    // @ts-ignore
=======
    if (!this.nextRetryAt) return false;
>>>>>>> 18e5b1b0
    return Date.now() >= this.nextRetryAt.getTime();
  }

  private transitionToClosed(): void {
    logger.info(`Circuit breaker ${this.name} transitioning to CLOSED state`);

    this.state = CircuitBreakerState.CLOSED;
    this.failureCount = 0;
    this.halfOpenCalls = 0;
<<<<<<< HEAD
    // @ts-ignore
=======
>>>>>>> 18e5b1b0
    this.nextRetryAt = null;

    this.emit('stateChange', this.state, this.getStats());
  }

  private transitionToOpen(): void {
    logger.warn(`Circuit breaker ${this.name} transitioning to OPEN state`, {
      failureCount: this.failureCount,
      threshold: this.options.failureThreshold,
    });

    this.state = CircuitBreakerState.OPEN;
<<<<<<< HEAD
    // @ts-ignore
=======
>>>>>>> 18e5b1b0
    this.nextRetryAt = new Date(Date.now() + this.options.resetTimeout);
    this.halfOpenCalls = 0;

    this.emit('stateChange', this.state, this.getStats());
  }

  private transitionToHalfOpen(): void {
    logger.info(`Circuit breaker ${this.name} transitioning to HALF_OPEN state`);

    this.state = CircuitBreakerState.HALF_OPEN;
    this.halfOpenCalls = 0;

    this.emit('stateChange', this.state, this.getStats());
  }

  private startMonitoring(): void {
    if (this.monitoringTimer) {
      clearInterval(this.monitoringTimer);
    }

    this.monitoringTimer = setInterval(() => {
      this.emit('metrics', this.getStats());

      // Reset counters for next monitoring period
      if (this.options.enableMetrics !== false) {
        logger.debug(`Circuit breaker ${this.name} metrics`, this.getStats());
      }
    }, this.options.monitoringPeriod);
  }

  getStats(): CircuitBreakerStats {
    const errorRate = this.totalRequests > 0 ? (this.failureCount / this.totalRequests) * 100 : 0;

    return {
      state: this.state,
      failures: this.failureCount,
      successes: this.successCount,
      requests: this.totalRequests,
      lastFailureTime: this.lastFailureTime,
      lastSuccessTime: this.lastSuccessTime,
<<<<<<< HEAD
      // @ts-ignore
=======
>>>>>>> 18e5b1b0
      ...(this.nextRetryAt ? { nextAttempt: this.nextRetryAt } : {}),
      errorRate: Math.round(errorRate * 100) / 100,
    };
  }

  reset(): void {
    logger.info(`Circuit breaker ${this.name} manually reset`);

    this.state = CircuitBreakerState.CLOSED;
    this.failureCount = 0;
    this.successCount = 0;
    this.totalRequests = 0;
    this.halfOpenCalls = 0;
    this.lastFailureTime = null;
    this.lastSuccessTime = null;
<<<<<<< HEAD
    // @ts-ignore
=======
>>>>>>> 18e5b1b0
    this.nextRetryAt = null;

    this.emit('stateChange', this.state, this.getStats());
  }

  destroy(): void {
    if (this.monitoringTimer) {
      clearInterval(this.monitoringTimer);
      this.monitoringTimer = null;
    }
    this.removeAllListeners();
  }

  // Getters
  get isOpen(): boolean {
    return this.state === CircuitBreakerState.OPEN;
<<<<<<< HEAD
  }

  get isClosed(): boolean {
    return this.state === CircuitBreakerState.CLOSED;
  }

  get isHalfOpen(): boolean {
    return this.state === CircuitBreakerState.HALF_OPEN;
  }

=======
  }

  get isClosed(): boolean {
    return this.state === CircuitBreakerState.CLOSED;
  }

  get isHalfOpen(): boolean {
    return this.state === CircuitBreakerState.HALF_OPEN;
  }

>>>>>>> 18e5b1b0
  // Manual state controls for testing
  forceOpen(): void {
    logger.warn(`Circuit breaker ${this.name} manually forced to OPEN state`);

    this.state = CircuitBreakerState.OPEN;
<<<<<<< HEAD
    // @ts-ignore
=======
>>>>>>> 18e5b1b0
    this.nextRetryAt = new Date(Date.now() + this.options.resetTimeout);
    this.halfOpenCalls = 0;

    this.emit('stateChange', this.state, this.getStats());
  }

  forceClosed(): void {
    logger.info(`Circuit breaker ${this.name} manually forced to CLOSED state`);

    this.state = CircuitBreakerState.CLOSED;
    this.failureCount = 0;
    this.halfOpenCalls = 0;
<<<<<<< HEAD
    // @ts-ignore
=======
>>>>>>> 18e5b1b0
    this.nextRetryAt = null;

    this.emit('stateChange', this.state, this.getStats());
  }
<<<<<<< HEAD
=======

  /**
   * Type guard to convert unknown error types to Error instances
   */
  private toError(error: unknown): Error {
    return toError(error);
  }
>>>>>>> 18e5b1b0
}

// Circuit breaker factory with common configurations
export class CircuitBreakerFactory {
  private static breakers = new Map<string, CircuitBreaker>();

  static create(name: string, options: Partial<CircuitBreakerOptions> = {}): CircuitBreaker {
    if (this.breakers.has(name)) {
      return this.breakers.get(name)!;
    }

    const defaultOptions: CircuitBreakerOptions = {
      failureThreshold: 5,
      resetTimeout: 30000, // 30 seconds
      monitoringPeriod: 60000, // 1 minute
      halfOpenMaxCalls: 3,
      enableMetrics: true,
      expectedErrors: ['ENOTFOUND', 'ECONNREFUSED', 'timeout'],
    };

    const circuitBreaker = new CircuitBreaker(name, { ...defaultOptions, ...options });
    this.breakers.set(name, circuitBreaker);

    return circuitBreaker;
  }

  static get(name: string): CircuitBreaker | undefined {
    return this.breakers.get(name);
  }

  static getAll(): Map<string, CircuitBreaker> {
    return new Map(this.breakers);
  }

  static getAllStats(): Record<string, CircuitBreakerStats> {
    const stats: Record<string, CircuitBreakerStats> = {};
    this.breakers.forEach((breaker, name) => {
      stats[name] = breaker.getStats();
    });
    return stats;
  }

  static destroy(name: string): boolean {
    const breaker = this.breakers.get(name);
    if (breaker) {
      breaker.destroy();
      this.breakers.delete(name);
      return true;
    }
    return false;
  }

  static destroyAll(): void {
    this.breakers.forEach((breaker, name) => {
      breaker.destroy();
    });
    this.breakers.clear();
  }

  // Predefined configurations
  static createFastFailing(name: string): CircuitBreaker {
    return this.create(name, {
      failureThreshold: 3,
      resetTimeout: 15000, // 15 seconds
      halfOpenMaxCalls: 2,
    });
  }

  static createTolerant(name: string): CircuitBreaker {
    return this.create(name, {
      failureThreshold: 10,
      resetTimeout: 60000, // 60 seconds
      halfOpenMaxCalls: 5,
    });
  }

  static createDatabase(name: string): CircuitBreaker {
    return this.create(name, {
      failureThreshold: 5,
      resetTimeout: 45000, // 45 seconds
      halfOpenMaxCalls: 2,
      expectedErrors: ['ECONNREFUSED', 'ENOTFOUND', 'timeout', 'ETIMEDOUT'],
    });
  }

  static createExternalAPI(name: string): CircuitBreaker {
    return this.create(name, {
      failureThreshold: 5,
      resetTimeout: 30000, // 30 seconds
      halfOpenMaxCalls: 3,
      expectedErrors: ['ENOTFOUND', 'ECONNREFUSED', 'timeout', '5xx', 'rate_limit'],
    });
  }
}<|MERGE_RESOLUTION|>--- conflicted
+++ resolved
@@ -1,10 +1,7 @@
 import { EventEmitter } from 'events';
 import { logger } from './logger';
-<<<<<<< HEAD
-=======
 import { CatchError } from '../types/common';
 import { toError } from '../types/error-types';
->>>>>>> 18e5b1b0
 
 export interface CircuitBreakerOptions {
   failureThreshold: number;
@@ -39,29 +36,14 @@
   private totalRequests = 0;
   private lastFailureTime: Date | null = null;
   private lastSuccessTime: Date | null = null;
-<<<<<<< HEAD
-  // @ts-ignore
   private nextRetryAt: Date | null = null;
   private halfOpenCalls = 0;
   private monitoringTimer: NodeJS.Timeout | null = null;
 
-  constructor(
-    private name: string,
-    private options: CircuitBreakerOptions,
-  ) {
-    super();
-    this.startMonitoring();
-
-=======
-  private nextRetryAt: Date | null = null;
-  private halfOpenCalls = 0;
-  private monitoringTimer: NodeJS.Timeout | null = null;
-
   constructor(private name: string, private options: CircuitBreakerOptions) {
     super();
     this.startMonitoring();
 
->>>>>>> 18e5b1b0
     // Emit initial state
     this.emit('stateChange', this.state, this.getStats());
   }
@@ -83,11 +65,7 @@
       this.halfOpenCalls >= (this.options.halfOpenMaxCalls || 3)
     ) {
       const error = new Error(
-<<<<<<< HEAD
-        `Circuit breaker is HALF_OPEN and max calls exceeded for ${this.name}`,
-=======
         `Circuit breaker is HALF_OPEN and max calls exceeded for ${this.name}`
->>>>>>> 18e5b1b0
       );
       error.name = 'CircuitBreakerError';
       this.emit('callRejected', error);
@@ -109,17 +87,10 @@
       this.onSuccess(duration);
 
       return result;
-<<<<<<< HEAD
-    } catch (error: any) {
-      const duration = Date.now() - startTime;
-      // Convert non-Error objects to Error for internal processing
-      const errorObj = (error as Error) ? error : new Error(String(error));
-=======
     } catch (error: CatchError) {
       const duration = Date.now() - startTime;
       // Convert non-Error objects to Error using type guard
       const errorObj = this.toError(error);
->>>>>>> 18e5b1b0
       this.onFailure(errorObj, duration);
       // Re-throw the original error/value
       throw error;
@@ -147,11 +118,7 @@
 
     if (this.isExpectedError(error)) {
       logger.debug(`Expected error in circuit breaker ${this.name}`, {
-<<<<<<< HEAD
-        error: error.message as any,
-=======
         error: error instanceof Error ? error.message : ('Unknown error' as any),
->>>>>>> 18e5b1b0
         state: this.state,
       });
       return; // Don't count expected errors as failures
@@ -170,11 +137,7 @@
 
     return this.options.expectedErrors.some(
       (expectedError) =>
-<<<<<<< HEAD
-        (error.message as any)?.includes(expectedError) || error.name === expectedError,
-=======
         (error.message as any)?.includes(expectedError) || error.name === expectedError
->>>>>>> 18e5b1b0
     );
   }
 
@@ -183,13 +146,7 @@
   }
 
   private shouldAttemptReset(): boolean {
-<<<<<<< HEAD
-    // @ts-ignore
     if (!this.nextRetryAt) return false;
-    // @ts-ignore
-=======
-    if (!this.nextRetryAt) return false;
->>>>>>> 18e5b1b0
     return Date.now() >= this.nextRetryAt.getTime();
   }
 
@@ -199,10 +156,6 @@
     this.state = CircuitBreakerState.CLOSED;
     this.failureCount = 0;
     this.halfOpenCalls = 0;
-<<<<<<< HEAD
-    // @ts-ignore
-=======
->>>>>>> 18e5b1b0
     this.nextRetryAt = null;
 
     this.emit('stateChange', this.state, this.getStats());
@@ -215,10 +168,6 @@
     });
 
     this.state = CircuitBreakerState.OPEN;
-<<<<<<< HEAD
-    // @ts-ignore
-=======
->>>>>>> 18e5b1b0
     this.nextRetryAt = new Date(Date.now() + this.options.resetTimeout);
     this.halfOpenCalls = 0;
 
@@ -259,10 +208,6 @@
       requests: this.totalRequests,
       lastFailureTime: this.lastFailureTime,
       lastSuccessTime: this.lastSuccessTime,
-<<<<<<< HEAD
-      // @ts-ignore
-=======
->>>>>>> 18e5b1b0
       ...(this.nextRetryAt ? { nextAttempt: this.nextRetryAt } : {}),
       errorRate: Math.round(errorRate * 100) / 100,
     };
@@ -278,10 +223,6 @@
     this.halfOpenCalls = 0;
     this.lastFailureTime = null;
     this.lastSuccessTime = null;
-<<<<<<< HEAD
-    // @ts-ignore
-=======
->>>>>>> 18e5b1b0
     this.nextRetryAt = null;
 
     this.emit('stateChange', this.state, this.getStats());
@@ -298,7 +239,6 @@
   // Getters
   get isOpen(): boolean {
     return this.state === CircuitBreakerState.OPEN;
-<<<<<<< HEAD
   }
 
   get isClosed(): boolean {
@@ -309,27 +249,11 @@
     return this.state === CircuitBreakerState.HALF_OPEN;
   }
 
-=======
-  }
-
-  get isClosed(): boolean {
-    return this.state === CircuitBreakerState.CLOSED;
-  }
-
-  get isHalfOpen(): boolean {
-    return this.state === CircuitBreakerState.HALF_OPEN;
-  }
-
->>>>>>> 18e5b1b0
   // Manual state controls for testing
   forceOpen(): void {
     logger.warn(`Circuit breaker ${this.name} manually forced to OPEN state`);
 
     this.state = CircuitBreakerState.OPEN;
-<<<<<<< HEAD
-    // @ts-ignore
-=======
->>>>>>> 18e5b1b0
     this.nextRetryAt = new Date(Date.now() + this.options.resetTimeout);
     this.halfOpenCalls = 0;
 
@@ -342,16 +266,10 @@
     this.state = CircuitBreakerState.CLOSED;
     this.failureCount = 0;
     this.halfOpenCalls = 0;
-<<<<<<< HEAD
-    // @ts-ignore
-=======
->>>>>>> 18e5b1b0
     this.nextRetryAt = null;
 
     this.emit('stateChange', this.state, this.getStats());
   }
-<<<<<<< HEAD
-=======
 
   /**
    * Type guard to convert unknown error types to Error instances
@@ -359,7 +277,6 @@
   private toError(error: unknown): Error {
     return toError(error);
   }
->>>>>>> 18e5b1b0
 }
 
 // Circuit breaker factory with common configurations
