export interface CircuitBreakerOptions {
  failureThreshold: number;
  resetTimeout: number;
  monitoringPeriod: number;
  expectedErrors?: string[];
}

export enum CircuitState {
  CLOSED = 'CLOSED',
  OPEN = 'OPEN',
  HALF_OPEN = 'HALF_OPEN',
}

export interface CircuitBreakerStats {
  state: CircuitState;
  failures: number;
  successes: number;
  requests: number;
  nextAttempt?: Date;
}

export class CircuitBreaker {
  private state: CircuitState = CircuitState.CLOSED;
  private failures: number = 0;
  private successes: number = 0;
  private requests: number = 0;
  private nextAttempt: Date | null = null;
  private lastFailureTime: Date | null = null;

  constructor(
    private name: string,
    private options: CircuitBreakerOptions
  ) {}

  async execute<T>(operation: () => Promise<T>): Promise<T> {
    if (this.state === CircuitState.OPEN) {
      if (this.nextAttempt && new Date() < this.nextAttempt) {
        throw new Error(
          `Circuit breaker ${this.name} is OPEN. Next attempt at ${this.nextAttempt.toISOString()}`
        );
      }

      this.state = CircuitState.HALF_OPEN;
    }

    this.requests++;

    try {
      const result = await operation();
      this.onSuccess();
      return result;
    } catch (error) {
      this.onFailure(error);
      throw error;
    }
  }

  private onSuccess(): void {
    this.successes++;
    this.failures = 0;

    if (this.state === CircuitState.HALF_OPEN) {
      this.state = CircuitState.CLOSED;
      this.nextAttempt = null;
    }
  }

  private onFailure(error: unknown): void {
    this.failures++;
    this.lastFailureTime = new Date();

    if (this.isExpectedError(error)) {
      return;
    }

    if (this.failures >= this.options.failureThreshold) {
      this.state = CircuitState.OPEN;
      this.nextAttempt = new Date(Date.now() + this.options.resetTimeout);
    }
  }

  private isExpectedError(error: unknown): boolean {
    if (!this.options.expectedErrors) return false;

<<<<<<< HEAD
    const errorMessage = error?.message || error?.toString() || '';
    return this.options.expectedErrors.some(expected =>
=======
    const errorMessage = error instanceof Error 
      ? error.message 
      : String(error);
    
    return this.options.expectedErrors.some((expected) =>
>>>>>>> 3daae1b0
      errorMessage.toLowerCase().includes(expected.toLowerCase())
    );
  }

  getStats(): CircuitBreakerStats {
    return {
      state: this.state,
      failures: this.failures,
      successes: this.successes,
      requests: this.requests,
      nextAttempt: this.nextAttempt || undefined,
    };
  }

  reset(): void {
    this.state = CircuitState.CLOSED;
    this.failures = 0;
    this.successes = 0;
    this.requests = 0;
    this.nextAttempt = null;
    this.lastFailureTime = null;
  }

  forceOpen(): void {
    this.state = CircuitState.OPEN;
    this.nextAttempt = new Date(Date.now() + this.options.resetTimeout);
  }

  forceClosed(): void {
    this.state = CircuitState.CLOSED;
    this.nextAttempt = null;
    this.failures = 0;
  }
}<|MERGE_RESOLUTION|>--- conflicted
+++ resolved
@@ -82,16 +82,11 @@
   private isExpectedError(error: unknown): boolean {
     if (!this.options.expectedErrors) return false;
 
-<<<<<<< HEAD
-    const errorMessage = error?.message || error?.toString() || '';
-    return this.options.expectedErrors.some(expected =>
-=======
     const errorMessage = error instanceof Error 
       ? error.message 
       : String(error);
     
     return this.options.expectedErrors.some((expected) =>
->>>>>>> 3daae1b0
       errorMessage.toLowerCase().includes(expected.toLowerCase())
     );
   }
