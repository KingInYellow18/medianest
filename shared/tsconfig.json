--- conflicted
+++ resolved
@@ -11,21 +11,15 @@
     "declaration": true,
     "declarationMap": true,
     "noEmit": false,
-<<<<<<< HEAD
-=======
     // Context7 Pattern: Incremental compilation for shared libraries
     "incremental": true,
     "tsBuildInfoFile": "./.tsbuildinfo",
     "skipLibCheck": true,
->>>>>>> 18e5b1b0
     "paths": {
       "@/*": ["./*"]
     }
   },
   "include": ["src/**/*"],
-<<<<<<< HEAD
-  "exclude": ["node_modules", "dist", "**/*.test.ts", "**/*.spec.ts", "src/test-utils/**/*"]
-=======
   "exclude": ["node_modules", "dist", "**/*.test.ts", "**/*.spec.ts", "src/test-utils/**/*"],
   // Context7 Pattern: ts-node optimizations for development
   "ts-node": {
@@ -34,5 +28,4 @@
       "isolatedModules": true
     }
   }
->>>>>>> 18e5b1b0
 }