<<<<<<< HEAD
# Dependencies
node_modules/
.pnp
.pnp.js
pnpm-lock.yaml

# Package manager cache
.npm/
.yarn/
.pnpm-store/
.turbo/

# Testing
coverage/
.nyc_output
test-results/
playwright-report/

# Next.js
.next/
out/
build/
dist/

# Misc
.DS_Store
Thumbs.db
*.tmp
*.temp
*.bak
*.backup

# Debug logs
npm-debug.log*
yarn-debug.log*
yarn-error.log*
.pnpm-debug.log*
debug.log
=======
# ===================================
# CORE DEPENDENCIES & PACKAGE MANAGERS
# ===================================
node_modules/
.pnp
.pnp.js

# ===================================
# BUILD OUTPUTS & DISTRIBUTIONS
# ===================================
# Next.js
.next/
out/

# General build directories
build/
dist/

# TypeScript build info
*.tsbuildinfo
next-env.d.ts

# Compiled shared library files
shared/src/**/*.js
shared/src/**/*.js.map
shared/src/**/*.d.ts
shared/src/**/*.d.ts.map
>>>>>>> cee3a0ea

# ===================================
# TESTING & COVERAGE
# ===================================
coverage/
.nyc_output
test-results/
playwright-report/
*.coverage
.vitest-cache/

# ===================================
# ENVIRONMENT & CONFIGURATION
# ===================================
# Environment files
.env
.env.local
.env.development.local
.env.test.local
.env.production.local
<<<<<<< HEAD
.env.*.local

# Cloud deployment
.vercel
.netlify

# TypeScript
*.tsbuildinfo
next-env.d.ts
shared/src/**/*.js
shared/src/**/*.js.map
shared/src/**/*.d.ts
shared/src/**/*.d.ts.map

# IDE and editors
.vscode/
.idea/
*.swp
*.swo
*~
.history/

# Docker
docker-compose.override.yml

# Runtime directories
uploads/
youtube/
downloads/
cache/
.cache/

# Secrets and credentials
secrets/*
!secrets/.gitkeep
*.key
*.crt
*.csr
*.pem
certs/

# Database files
postgres_data/
redis_data/
*.db
*.sqlite
*.sqlite3
*.db-shm
*.db-wal
=======
.env.prod
.env.test

# ===================================
# CLOUD DEPLOYMENT
# ===================================
.vercel

# ===================================
# DEVELOPMENT TOOLS & IDE
# ===================================
# IDE and editors
.vscode/
.idea/
*.swp
*.swo
*~

# OS
.DS_Store
Thumbs.db

# Debug logs
npm-debug.log*
yarn-debug.log*
yarn-error.log*
.pnpm-debug.log*
debug.log

# ===================================
# RUNTIME & TEMPORARY FILES
# ===================================
# Runtime directories
uploads/
youtube/

# Temporary files
*.tmp
*.temp
*.bak
*.backup
>>>>>>> cee3a0ea

# Logs
logs/
*.log

<<<<<<< HEAD
# AI Development System Files (Claude, Swarm, etc.)
=======
# ===================================
# SECURITY & CREDENTIALS
# ===================================
secrets/*
!secrets/.gitkeep
.secrets/
docker-secrets/

# ===================================
# DATABASE FILES
# ===================================
postgres_data/
redis_data/
*.db
*.sqlite
*.sqlite3
*.db-shm
*.db-wal
*.db-journal
*.sqlite-journal
*.sqlite-wal

# ===================================
# DOCKER & CONTAINERS
# ===================================
docker-compose.override.yml

# Certificates
*.pem
*.key
*.crt
*.csr
certs/

# ===================================
# AI DEVELOPMENT SYSTEM FILES
# ===================================
# Claude & AI Development Tools
>>>>>>> cee3a0ea
.claude/
.claude-flow/
.swarm/
.hive-mind/
<<<<<<< HEAD
claude-flow.config.json
memory/
ruv-memory.db*
*.memory.json
.ai-session*
.neural-cache/

# Claude Flow generated files
.claude/settings.local.json
.mcp.json
memory/claude-flow-data.json
memory/sessions/*
!memory/sessions/README.md
memory/agents/*
!memory/agents/README.md
coordination/memory_bank/*
coordination/subtasks/*
coordination/orchestration/*
*.db-journal
*.db-wal
*.sqlite-journal
*.sqlite-wal
=======
.neural-cache/

# AI Configuration Files
claude-flow.config.json
.mcp.json
ruv-memory.db*
*.memory.json
.ai-session*

# AI Memory & Coordination
memory/
coordination/memory_bank/*
coordination/subtasks/*
coordination/orchestration/*

# AI Generated Executables
>>>>>>> cee3a0ea
claude-flow
claude-flow.bat
claude-flow.ps1
hive-mind-prompt-*.txt<|MERGE_RESOLUTION|>--- conflicted
+++ resolved
@@ -1,43 +1,3 @@
-<<<<<<< HEAD
-# Dependencies
-node_modules/
-.pnp
-.pnp.js
-pnpm-lock.yaml
-
-# Package manager cache
-.npm/
-.yarn/
-.pnpm-store/
-.turbo/
-
-# Testing
-coverage/
-.nyc_output
-test-results/
-playwright-report/
-
-# Next.js
-.next/
-out/
-build/
-dist/
-
-# Misc
-.DS_Store
-Thumbs.db
-*.tmp
-*.temp
-*.bak
-*.backup
-
-# Debug logs
-npm-debug.log*
-yarn-debug.log*
-yarn-error.log*
-.pnpm-debug.log*
-debug.log
-=======
 # ===================================
 # CORE DEPENDENCIES & PACKAGE MANAGERS
 # ===================================
@@ -65,7 +25,6 @@
 shared/src/**/*.js.map
 shared/src/**/*.d.ts
 shared/src/**/*.d.ts.map
->>>>>>> cee3a0ea
 
 # ===================================
 # TESTING & COVERAGE
@@ -86,57 +45,6 @@
 .env.development.local
 .env.test.local
 .env.production.local
-<<<<<<< HEAD
-.env.*.local
-
-# Cloud deployment
-.vercel
-.netlify
-
-# TypeScript
-*.tsbuildinfo
-next-env.d.ts
-shared/src/**/*.js
-shared/src/**/*.js.map
-shared/src/**/*.d.ts
-shared/src/**/*.d.ts.map
-
-# IDE and editors
-.vscode/
-.idea/
-*.swp
-*.swo
-*~
-.history/
-
-# Docker
-docker-compose.override.yml
-
-# Runtime directories
-uploads/
-youtube/
-downloads/
-cache/
-.cache/
-
-# Secrets and credentials
-secrets/*
-!secrets/.gitkeep
-*.key
-*.crt
-*.csr
-*.pem
-certs/
-
-# Database files
-postgres_data/
-redis_data/
-*.db
-*.sqlite
-*.sqlite3
-*.db-shm
-*.db-wal
-=======
 .env.prod
 .env.test
 
@@ -178,15 +86,11 @@
 *.temp
 *.bak
 *.backup
->>>>>>> cee3a0ea
 
 # Logs
 logs/
 *.log
 
-<<<<<<< HEAD
-# AI Development System Files (Claude, Swarm, etc.)
-=======
 # ===================================
 # SECURITY & CREDENTIALS
 # ===================================
@@ -225,35 +129,10 @@
 # AI DEVELOPMENT SYSTEM FILES
 # ===================================
 # Claude & AI Development Tools
->>>>>>> cee3a0ea
 .claude/
 .claude-flow/
 .swarm/
 .hive-mind/
-<<<<<<< HEAD
-claude-flow.config.json
-memory/
-ruv-memory.db*
-*.memory.json
-.ai-session*
-.neural-cache/
-
-# Claude Flow generated files
-.claude/settings.local.json
-.mcp.json
-memory/claude-flow-data.json
-memory/sessions/*
-!memory/sessions/README.md
-memory/agents/*
-!memory/agents/README.md
-coordination/memory_bank/*
-coordination/subtasks/*
-coordination/orchestration/*
-*.db-journal
-*.db-wal
-*.sqlite-journal
-*.sqlite-wal
-=======
 .neural-cache/
 
 # AI Configuration Files
@@ -270,7 +149,6 @@
 coordination/orchestration/*
 
 # AI Generated Executables
->>>>>>> cee3a0ea
 claude-flow
 claude-flow.bat
 claude-flow.ps1
