--- conflicted
+++ resolved
@@ -1,13 +1,9 @@
 # =============================================================================
-<<<<<<< HEAD
 # .gitignore for MediaNest Project - Unified Multi-Branch Configuration
-=======
-# .gitignore for CLAUDE-FLOW branch (Personal Development & Experimentation)
-# Purpose: INCLUDE all tooling and experimental files for personal development
->>>>>>> d1be33d8
-# =============================================================================
-
-# Dependencies
+# Optimized for all branch strategies: production, development, testing, and experimentation
+# =============================================================================
+
+# Dependencies (Always exclude)
 node_modules/
 .pnp
 .pnp.js
@@ -16,17 +12,14 @@
 yarn-error.log*
 .pnpm-debug.log*
 
-<<<<<<< HEAD
-# Build Outputs
-=======
 # Build Outputs (Exclude - rebuilt frequently)
->>>>>>> d1be33d8
 build/
 dist/
 out/
 .next/
+coverage/
+.nyc_output
 *.tsbuildinfo
-<<<<<<< HEAD
 next-env.d.ts
 shared/**/*.js
 shared/**/*.js.map
@@ -34,50 +27,32 @@
 shared/**/*.d.ts.map
 !shared/tsconfig.json
 
-# Environment & Secrets
-.env
-.env.local
-.env.development.local
-.env.test.local
-.env.production.local
-.env.production
-.env.prod
-.env.test
-.env.staging
-secrets/
-!secrets/.gitkeep
-.secrets/
-docker-secrets/
-=======
-
 # Environment & Secrets (Critical exclusion - even for personal dev)
 .env.production*
 .env.prod*
 secrets/production/
 secrets/prod/
 docker-secrets/production/
->>>>>>> d1be33d8
 *.pem
 *.key
 *.crt
 *.csr
-<<<<<<< HEAD
-certs/
-
-# Testing & Coverage
-test-results/
-junit.xml
-results.json
-visual-regression-diff/
-screenshot-diff/
-playwright-report/
-storybook-static/
-=======
 certs/production/
 
 # Allow local development environments
 # .env.local (KEEP for personal dev)
 # .env.development* (KEEP for dev work)
+.env
+.env.local
+.env.development.local
+.env.test.local
+.env.production.local
+.env.staging
+secrets/
+!secrets/.gitkeep
+.secrets/
+docker-secrets/
+certs/
 
 # Personal Development Tools (INCLUDE ALL for experimentation)
 # .claude/ (KEEP all settings and configurations)
@@ -92,7 +67,13 @@
 # coordination/ (KEEP all coordination experiments)
 
 # Testing & Experimentation (INCLUDE for learning)
-# test-results/ (KEEP for analysis)
+test-results/
+junit.xml
+results.json
+visual-regression-diff/
+screenshot-diff/
+playwright-report/
+storybook-static/
 # coverage/ (KEEP for optimization)
 # junit.xml (KEEP for pattern analysis)
 # playwright-report/ (KEEP for debugging)
@@ -101,12 +82,11 @@
 # storybook-static/ (KEEP component experiments)
 
 # Only exclude volatile temp data
->>>>>>> d1be33d8
 .stryker-tmp/
-.nyc_output
-
-<<<<<<< HEAD
-# IDE & OS
+
+# IDE Settings (Include personal configurations)
+# .vscode/ (KEEP personal IDE setup)
+# .idea/ (KEEP personal IDE setup)
 .vscode/launch.json
 .vscode/extensions.json
 .idea/workspace.xml
@@ -114,26 +94,12 @@
 *.swp
 *.swo
 *~
-=======
-# IDE Settings (Include personal configurations)
-# .vscode/ (KEEP personal IDE setup)
-# .idea/ (KEEP personal IDE setup)  
-*.swp
-*.swo
-*~
 
 # OS Files (Still exclude)
->>>>>>> d1be33d8
 .DS_Store
 Thumbs.db
 .Trashes
 
-<<<<<<< HEAD
-# Docker & Services
-docker-compose.override.yml
-postgres_data/
-redis_data/
-=======
 # Runtime Data (Exclude volatile)
 logs/
 postgres_data/
@@ -144,35 +110,38 @@
 *.sqlite
 *.sqlite-journal
 *.sqlite-wal
->>>>>>> d1be33d8
 
 # Media & Uploads (Exclude large files)
 uploads/
 youtube/
 downloads/
 
-<<<<<<< HEAD
-# Cache & Temporary
-=======
 # Cache & Temp (Exclude volatile)
->>>>>>> d1be33d8
 .cache/
 .parcel-cache/
 tmp/
 temp/
-logs/
 *.log
 .vercel
 
-# Database Files
-*.db
-*.db-journal
-*.db-wal
-*.sqlite
-*.sqlite-journal
-*.sqlite-wal
-
-<<<<<<< HEAD
+# Docker & Services
+docker-compose.override.yml
+
+# Large Backups (Exclude to save space)
+backups/
+*.backup
+*.bak
+
+# Generated executables and temporary files
+claude-flow
+claude-flow.bat
+claude-flow.ps1
+hive-mind-prompt-*.txt
+
+# Environment files with potential secrets (even staging templates)
+backend/.env.test
+frontend/.env.test
+
 # =============================================================================
 # DEVELOPMENT BRANCH: CONTRIBUTOR WORKFLOWS
 # =============================================================================
@@ -188,15 +157,9 @@
 .hive-mind/personal/
 
 # Personal development tools (exclude for privacy)
-hive-mind-prompt-*.txt
 *.personal.json
 .dev-personal/
 **/personal/
-
-# Generated executables and temporary files  
-claude-flow
-claude-flow.bat
-claude-flow.ps1
 
 # Keep shared development coordination files:
 # .claude/settings.json (shared team settings)
@@ -209,36 +172,14 @@
 # .swarm/ (KEEP swarm coordination data)  
 # .gitignore-templates/ (KEEP branch strategy templates)
 
-# Development artifacts
-backups/
-*.backup
-*.bak
-=======
-# Large Backups (Exclude to save space)
-backups/
-*.backup
-*.bak
-
-# Exclude generated executables and temporary files
-claude-flow
-claude-flow.bat
-claude-flow.ps1
-hive-mind-prompt-*.txt
-
-# Environment files with potential secrets (even staging templates)
-.env.staging
-backend/.env.test
-frontend/.env.test
->>>>>>> d1be33d8
-
 # Generated reports and backups (KEEP cleanup reports for all branches)
 # LOCAL-CHANGES-CLEANUP-REPORT.md (KEEP for documentation)
 # GITIGNORE-OPTIMIZATION.md (KEEP for reference)
 
 # =============================================================================
-# CLAUDE-FLOW BRANCH STRATEGY: MAXIMUM EXPERIMENTATION FREEDOM
-# =============================================================================
-<<<<<<< HEAD
+# BRANCH STRATEGIES SUMMARY
+# =============================================================================
+# MAIN BRANCH: Production-ready code only
 # ✅ Essential source code only
 # ✅ Core configuration files (package.json, tsconfig.json)
 # ✅ Dockerfile and docker-compose.yml (production)
@@ -251,21 +192,7 @@
 # ❌ Build outputs (handled by CI/CD)
 # ❌ All sensitive data and secrets
 
-# Claude Flow generated files
-.claude/settings.local.json
-.mcp.json
-claude-flow.config.json
-.swarm/
-.hive-mind/
-memory/claude-flow-data.json
-memory/sessions/*
-!memory/sessions/README.md
-memory/agents/*
-!memory/agents/README.md
-coordination/memory_bank/*
-coordination/subtasks/*
-coordination/orchestration/*
-=======
+# CLAUDE-FLOW BRANCH: Maximum experimentation freedom
 # ✅ Include ALL development tools and configurations
 # ✅ Include ALL experimental and coordination files
 # ✅ Include ALL test artifacts for learning
@@ -275,4 +202,15 @@
 # ❌ Only exclude production secrets and large files
 # ❌ Only exclude volatile runtime data
 # ❌ Only exclude executable binaries
->>>>>>> d1be33d8
+
+# Claude Flow generated files (excluding personal data)
+.mcp.json
+claude-flow.config.json
+memory/claude-flow-data.json
+memory/sessions/*
+!memory/sessions/README.md
+memory/agents/*
+!memory/agents/README.md
+coordination/memory_bank/*
+coordination/subtasks/*
+coordination/orchestration/*