# ===================================
# CORE DEPENDENCIES & PACKAGE MANAGERS
# ===================================
node_modules/
.pnp
.pnp.js

# ===================================
# BUILD OUTPUTS & DISTRIBUTIONS
# ===================================
# Next.js
.next/
out/

# General build directories
build/
dist/

# TypeScript build info
*.tsbuildinfo
next-env.d.ts

# Compiled shared library files
shared/src/**/*.js
shared/src/**/*.js.map
shared/src/**/*.d.ts
shared/src/**/*.d.ts.map

# ===================================
# TESTING & COVERAGE
# ===================================
coverage/
.nyc_output
test-results/
playwright-report/
*.coverage
.vitest-cache/

# ===================================
# ENVIRONMENT & CONFIGURATION
# ===================================
# Environment files
.env
.env.local
.env.development.local
.env.test.local
.env.production.local
.env.prod
.env.test

# ===================================
# CLOUD DEPLOYMENT
# ===================================
.vercel

# ===================================
# DEVELOPMENT TOOLS & IDE
# ===================================
# IDE and editors
.vscode/
.idea/
*.swp
*.swo
*~

# OS
.DS_Store
Thumbs.db

# Debug logs
npm-debug.log*
yarn-debug.log*
yarn-error.log*
.pnpm-debug.log*
debug.log

# ===================================
# RUNTIME & TEMPORARY FILES
# ===================================
# Runtime directories
uploads/
youtube/

# Temporary files
*.tmp
*.temp
*.bak
*.backup

# Logs
logs/
*.log

# ===================================
# SECURITY & CREDENTIALS
# ===================================
secrets/*
!secrets/.gitkeep
.secrets/
docker-secrets/

# ===================================
# DATABASE FILES
# ===================================
postgres_data/
redis_data/
*.db
*.sqlite
*.sqlite3
*.db-shm
*.db-wal
*.db-journal
*.sqlite-journal
*.sqlite-wal

# ===================================
# DOCKER & CONTAINERS
# ===================================
docker-compose.override.yml

# Certificates
*.pem
*.key
*.crt
*.csr
certs/

# ===================================
# AI DEVELOPMENT SYSTEM FILES
# ===================================
# Claude & AI Development Tools
.claude/
.claude-flow/
.swarm/
.hive-mind/
.neural-cache/

# AI Configuration Files
claude-flow.config.json
.mcp.json
ruv-memory.db*
*.memory.json
.ai-session*

<<<<<<< HEAD
# AI Memory & Coordination
memory/
=======


# Claude Flow generated files
.claude/settings.local.json
.mcp.json
claude-flow.config.json
.swarm/
.hive-mind/
memory/claude-flow-data.json
memory/sessions/*
!memory/sessions/README.md
memory/agents/*
!memory/agents/README.md
>>>>>>> 3c9a87c0
coordination/memory_bank/*
coordination/subtasks/*
coordination/orchestration/*

# AI Generated Executables
claude-flow
claude-flow.bat
claude-flow.ps1
hive-mind-prompt-*.txt<|MERGE_RESOLUTION|>--- conflicted
+++ resolved
@@ -1,71 +1,34 @@
-# ===================================
-# CORE DEPENDENCIES & PACKAGE MANAGERS
-# ===================================
+# Dependencies
 node_modules/
 .pnp
 .pnp.js
+pnpm-lock.yaml
 
-# ===================================
-# BUILD OUTPUTS & DISTRIBUTIONS
-# ===================================
-# Next.js
-.next/
-out/
+# Package manager cache
+.npm/
+.yarn/
+.pnpm-store/
+.turbo/
 
-# General build directories
-build/
-dist/
-
-# TypeScript build info
-*.tsbuildinfo
-next-env.d.ts
-
-# Compiled shared library files
-shared/src/**/*.js
-shared/src/**/*.js.map
-shared/src/**/*.d.ts
-shared/src/**/*.d.ts.map
-
-# ===================================
-# TESTING & COVERAGE
-# ===================================
+# Testing
 coverage/
 .nyc_output
 test-results/
 playwright-report/
-*.coverage
-.vitest-cache/
 
-# ===================================
-# ENVIRONMENT & CONFIGURATION
-# ===================================
-# Environment files
-.env
-.env.local
-.env.development.local
-.env.test.local
-.env.production.local
-.env.prod
-.env.test
+# Next.js
+.next/
+out/
+build/
+dist/
 
-# ===================================
-# CLOUD DEPLOYMENT
-# ===================================
-.vercel
-
-# ===================================
-# DEVELOPMENT TOOLS & IDE
-# ===================================
-# IDE and editors
-.vscode/
-.idea/
-*.swp
-*.swo
-*~
-
-# OS
+# Misc
 .DS_Store
 Thumbs.db
+*.tmp
+*.temp
+*.bak
+*.backup
 
 # Debug logs
 npm-debug.log*
@@ -74,34 +37,54 @@
 .pnpm-debug.log*
 debug.log
 
-# ===================================
-# RUNTIME & TEMPORARY FILES
-# ===================================
+# Environment files
+.env
+.env.local
+.env.development.local
+.env.test.local
+.env.production.local
+.env.*.local
+
+# Cloud deployment
+.vercel
+.netlify
+
+# TypeScript
+*.tsbuildinfo
+next-env.d.ts
+shared/src/**/*.js
+shared/src/**/*.js.map
+shared/src/**/*.d.ts
+shared/src/**/*.d.ts.map
+
+# IDE and editors
+.vscode/
+.idea/
+*.swp
+*.swo
+*~
+.history/
+
+# Docker
+docker-compose.override.yml
+
 # Runtime directories
 uploads/
 youtube/
+downloads/
+cache/
+.cache/
 
-# Temporary files
-*.tmp
-*.temp
-*.bak
-*.backup
-
-# Logs
-logs/
-*.log
-
-# ===================================
-# SECURITY & CREDENTIALS
-# ===================================
+# Secrets and credentials
 secrets/*
 !secrets/.gitkeep
-.secrets/
-docker-secrets/
+*.key
+*.crt
+*.csr
+*.pem
+certs/
 
-# ===================================
-# DATABASE FILES
-# ===================================
+# Database files
 postgres_data/
 redis_data/
 *.db
@@ -109,43 +92,24 @@
 *.sqlite3
 *.db-shm
 *.db-wal
-*.db-journal
-*.sqlite-journal
-*.sqlite-wal
 
-# ===================================
-# DOCKER & CONTAINERS
-# ===================================
-docker-compose.override.yml
+# Logs
+logs/
+*.log
 
-# Certificates
-*.pem
-*.key
-*.crt
-*.csr
-certs/
-
-# ===================================
-# AI DEVELOPMENT SYSTEM FILES
-# ===================================
-# Claude & AI Development Tools
+# AI Development System Files (Claude, Swarm, etc.)
 .claude/
 .claude-flow/
 .swarm/
 .hive-mind/
-.neural-cache/
-
-# AI Configuration Files
 claude-flow.config.json
-.mcp.json
+memory/
 ruv-memory.db*
 *.memory.json
 .ai-session*
+.neural-cache/
 
-<<<<<<< HEAD
-# AI Memory & Coordination
-memory/
-=======
+
 
 
 # Claude Flow generated files
@@ -159,12 +123,15 @@
 !memory/sessions/README.md
 memory/agents/*
 !memory/agents/README.md
->>>>>>> 3c9a87c0
 coordination/memory_bank/*
 coordination/subtasks/*
 coordination/orchestration/*
-
-# AI Generated Executables
+*.db
+*.db-journal
+*.db-wal
+*.sqlite
+*.sqlite-journal
+*.sqlite-wal
 claude-flow
 claude-flow.bat
 claude-flow.ps1
